#!/usr/bin/env python2
"""
EMIRGE:
Expectation-Maximization Iterative Reconstruction of Genes from the Environment

Copyright (C) 2010-2012 Christopher S. Miller  (christopher.s.miller@ucdenver.edu)

    This program is free software: you can redistribute it and/or modify
    it under the terms of the GNU General Public License as published by
    the Free Software Foundation, either version 3 of the License, or
    (at your option) any later version.

    This program is distributed in the hope that it will be useful,
    but WITHOUT ANY WARRANTY; without even the implied warranty of
    MERCHANTABILITY or FITNESS FOR A PARTICULAR PURPOSE.  See the
    GNU General Public License for more details.

    You should have received a copy of the GNU General Public License
    along with this program.  If not, see <http://www.gnu.org/licenses/>

https://github.com/csmiller/EMIRGE

for help, type:
python emirge_amplicon.py --help
"""
USAGE = """usage: %prog DIR <required_parameters> [options]

This version of EMIRGE (%prog) attempts to reconstruct rRNA SSU genes
from Illumina amplicon data.  It can handle up to a few million rRNA
reads at a time.
DIR is the working directory to process data in.
Use --help to see a list of required and optional arguments

Additional information:
https://groups.google.com/group/emirge-users
https://github.com/csmiller/EMIRGE/wiki

If you use EMIRGE in your work, please cite these manuscripts, as appropriate.

Miller CS, Baker BJ, Thomas BC, Singer SW, Banfield JF (2011)
EMIRGE: reconstruction of full-length ribosomal genes from microbial community
short read sequencing data.
Genome biology 12: R44. doi:10.1186/gb-2011-12-5-r44.

Miller CS, Handley KM, Wrighton KC, Frischkorn KR, Thomas BC,
Banfield JF (2013)
Short-Read Assembly of Full-Length 16S Amplicons Reveals Bacterial Diversity in
Subsurface Sediments.
PloS one 8: e56018. doi:10.1371/journal.pone.0056018.
"""

import cPickle
import csv
import multiprocessing
import os
import re
import sys
from datetime import timedelta
from optparse import OptionParser, OptionGroup, SUPPRESS_HELP
from subprocess import Popen, PIPE, check_call
from time import ctime, time

import Emirge.amplicon as amplicon
import numpy
import pysam
from Bio import SeqIO
from Emirge.pykseq import Kseq
from scipy import sparse

from Emirge import io, log
from emirge_rename_fasta import rename

BOWTIE_l = 20
BOWTIE_e = 300

# currently, bowtie writes quals with an ascii offset of 33
BOWTIE_ASCII_OFFSET = 33


class EM(object):
    """
    driver class for EM algorithm
    """
    _VERBOSE = True
    base2i = {"A": 0, "T": 1, "C": 2, "G": 3, "D": 4}
    i2base = dict([(v, k) for k, v in base2i.iteritems()])
    # asciibase2i = {65:0,84:1,67:2,71:3}

    DEFAULT_ERROR = 0.05

    def __init__(self, reads1_filepath, reads2_filepath,
                 insert_mean,
                 insert_sd,
                 output_files_prefix,
                 cov_thresh,
                 n_cpus=1,
                 cwd=os.getcwd(),
                 max_read_length=76,
                 iterdir_prefix="iter.",
                 cluster_thresh=0.97,
                 indel_thresh=0.3,
                 mapping_nice=None,
                 reads_ascii_offset=64,
                 expected_coverage_thresh=10,
                 rewrite_reads=True):
        """
        n_cpus is how many processors to use for multithreaded steps
        (currently only the bowtie mapping)
        mapping_nice is nice value to add to mapping program
        """
        self.reads1_filepath = reads1_filepath
        self.reads2_filepath = reads2_filepath
        self.insert_mean = insert_mean
        self.insert_sd = insert_sd
        # add output_files_prefix to init args where
        # output_files_prefix = options.output_files_prefix
        self.output_files_prefix = output_files_prefix
        self.n_cpus = n_cpus
        self.mapping_nice = mapping_nice
        self.reads_ascii_offset = reads_ascii_offset

        self.iteration_i = None  # keeps track of which iteration we are on.
        self.cwd = cwd
        self.max_read_length = max_read_length
        self.iterdir_prefix = iterdir_prefix
        # if two sequences evolve to be >= cluster_thresh identical
        # (via vsearch), then merge them. [0, 1.0]
        self.cluster_thresh = cluster_thresh
        assert 0 <= self.cluster_thresh <= 1.0
        self.expected_coverage_thresh = expected_coverage_thresh
        self.indel_thresh = indel_thresh

        # Single numpy array.  Has the shape: (numsequences x numreads)
        # [numreads can be numpairs]
        self.likelihoods = None
        # = Pr(R_i|S_i),
        # the likelihood of generating read R_i given sequence S_i

        # list of numpy arrays.  list index is iteration number.
        # Each numpy array has the shape: (numsequences,)
        self.priors = []
        # = Pr(S_i),
        # the prior probability that sequence S generated any read

        # list of numpy arrays.  list index is iteration number.
        # Each numpy array has the shape: (numsequences x numreads)
        self.posteriors = []
        # = Pr(S_i|R_i),
        # the posterior probability that sequence S_i generated read R_i

        # dict's and list keeping id mappings between sequence names
        # and internal indices (seq_i)
        # index is stable between iterations.
        # If sequence_i2sequence value is None, means this sequence was
        # abandoned in a previous round
        self.sequence_name2sequence_i = {}
        # list index is iteration number:
        self.sequence_i2sequence_name = []
        self.refseq_lengths = []

        # seq_i --> iteration first seen.  Useful for keeping track of
        # when a sequence first appeared, and not allowing merging of
        # recently split out sequences
        self.split_seq_first_appeared = {}

        # in fastq input (number of reads **or number of read pairs**)
        self.n_reads = 0
        self.n_reads_mapped = 0
        self.n_sequences = 0
        
        self.num_seqs = 0 #this is used in sequence clustering - might need 
        #to rename it for clarity

        # other constants, potentially changeable, tunable later,
        # or could incorporate into probabilistic model:
        #
        # minimum depth to keep sequence around for next round
        self.min_depth = 5.0
        # minimum prior probability for a sequence to keep it
        # around for next round (alternative to depth, which is
        # a little weird when you allow mappings to more than one place.
        # NOT YET IMPLEMENTED
        self.min_prior = None

        self.base_coverages = [] # list of numpy arrays -- per base coverage values.
        # EXPERIMENTAL:  Minimum coverage in order to be counted in
        #                min_length_coverage
        self.min_length_coverage_def = 1
        # EXPERIMENTAL.  Fraction of length that has to be covered by
        #                >= min_length_cov_depth
        self.min_length_coverage = None
        # if prob(N) for minor allele base N is >= this threshold, call
        # site a minor allele
        self.snp_minor_prob_thresh = 0.10
        # if >= this percentage of bases are minor alleles (according to
        # self.snp_minor_prob_thresh), then split this sequence into
        # two sequences.
        self.snp_percentage_thresh = 0.10

        # cov_thresh=options.min_coverage_threshold
        self.cov_thresh = cov_thresh

        if self.reads2_filepath is None:
            self.paired_end = False
        else:
            self.paired_end = True

        self.temporary_files = []  # to remove at end of run

        if rewrite_reads:
            (self.reads1, self.n_reads) = io.ReindexReads(self.reads1_filepath)
            self.reads1_filepath = self.reads1.name
            if self.paired_end:
                (self.reads2, rn_reads) = io.ReindexReads(self.reads2_filepath)
                self.reads2_filepath = self.reads2.name
                assert rn_reads == self.n_reads
        else:
            # hidden option in main to avoid rewriting reads from big
            # files more than necessary if already has correct integer
            # read names, then simply count reads in file
            self.n_reads = io.FastqCountReads(self.reads1_filepath)

        log.info("Number of reads (or read pairs) in input file(s): %d"
                 % self.n_reads)

        # bool vector indicating whether read n was ever seen mapped
        self.reads_seen = numpy.zeros(self.n_reads, dtype=numpy.uint8)

        # where 1st dimension is read index (from rewritten file headers)
        # and second dimension is read number (0 or 1 ==> read /1 or read /2)
        # 3rd dimension for reads and quals is max_readlen
        self.reads = numpy.empty((self.n_reads, 2, self.max_read_length),
                                 dtype=numpy.uint8)
        self.quals = numpy.empty_like(self.reads)
        self.readlengths = numpy.empty((self.n_reads, 2), dtype=numpy.uint16)
        # read through reads file again, fill these.
        amplicon.populate_reads_arrays(self)

    @log.timed("Reading bam file")
    def read_bam(self, bam_filename, reference_fasta_filename):
        """
        reads a bam file and...
        updates:
                self.sequence_i2sequence_name   # a numpy array
                self.sequence_name2sequence_i   # a dict
                self.read_name2read_i           # a dict
                self.probN
                self.refseq_lengths

        doesn't do anything with these anymore, they should be populated and
        stable with _emirge.populate_reads_arrays
                self.reads
                self.quals
                self.readlengths

        creates a new EMPTY entry for (appends to list, removes t-2
                self.priors
                self.posteriors

        creates new each iteration (overwrites):
                self.likelihoods
                self.unmapped_bases
                self.coverage
                self.bamfile_data
                self.cigars

        This MUST maintain seq_i to name and read_i to name mappings between
        iterations, so that a single name always maintains the same index from
        one iteration to the next.  One result of this requirement is that the
        various matrices can always get larger in a later t, but never smaller
        (as reads or seqs are added)
        """

        self.current_bam_filename = bam_filename
        self.n_alignments = self.get_n_alignments_from_bowtie()
        self.current_reference_fasta_filename = reference_fasta_filename
        self.fastafile = pysam.Fastafile(self.current_reference_fasta_filename)
        self.cigars = []  # list of pysam cigartuples
        # populate in cython:
        #  self.sequence_name2sequence_i
        #  self.sequence_i2sequence_name
        #  self.bamfile_data  numpy array
        #     with (seq_i, read_i, pair_i, rlen, pos, is_reverse)
        #  self.cigars
        amplicon.process_bamfile(self, BOWTIE_ASCII_OFFSET)

        self.n_sequences = len(self.sequence_name2sequence_i)
        print "after bamfile, n_sequences is: %s"%self.n_sequences

        self.priors.append(numpy.zeros(self.n_sequences, dtype=numpy.float))
        self.likelihoods = sparse.coo_matrix(
            (self.n_sequences, self.n_reads), dtype=numpy.float
        )  # init all to zero.
        self.posteriors.append(sparse.lil_matrix(
            (self.n_sequences + 1, self.n_reads + 1), dtype=numpy.float)
        )

        # TODO: is this necessary any more?
        # or is bookkeeping with probN good enough now.
        self.probN = [None] * self.n_sequences
        # adjusted initialization to be same as probN as was done in emirge.py
        self.prob_indels = [None] * self.n_sequences
        self.unmapped_bases = [None] * self.n_sequences
        # need to calculate this each time? can't we set this once as
        # self.readlengths doesn't change with iters?
        self.mean_read_length = numpy.mean(self.readlengths)

        # reset probN for valid sequences (from
        # current_reference_fasta_filename). is this still necessary?
        # Or do I keep probN bookkeeping in order already?
        amplicon.reset_probN(self)  # also updates coverage values and culls via fraction of length covered, NEW: resets prob_indels as well
        # print >> sys.stderr, "DEBUG: reset_probN loop time: %s"%(timedelta(seconds = time()-t_check))

        for d in [self.priors, self.posteriors]:
            if len(d) > 2:
                trash = d.pop(0)  # no longer care about t-2
                del trash

    @log.timed("Initializing EM")
    def initialize_EM(self, bam_filename, reference_fasta_filename, randomize_priors=False):
        """
        Set up EM with two things so that first iteration can proceed:
           - Initial guesses of Pr(S) are made purely based on read counts, where each read is only allowed to
             map only once to a single best reference  (**if more than one alignment reported per read, raise exception!**).
           - Initial guess of Pr(N=n) (necessary for likelihood in Pr(S|R) is also calculated simply, with the assumption
             of 1 read (the best again) mapped to exactly 1 sequence.  Thus Pr(N=n) only takes the base call errors
             into account.  This is actually not done here, but rather the first time self.calc_probN is called.

           - bamfile for iteration 0 is assumed to have just one ("best") mapping per read.
           - there is no t-1 for t = 0, hence the need to set up Pr(S)

           if randomize_priors == True, then after calculating priors,
           shuffle them randomly.  This is useful for debugging
           purposes, to test effect of initialization, robustness of
           results, and how often the algorithm gets stuck in local
           maxima.
        """

        self.iteration_i = -1
        self.read_bam(bam_filename, reference_fasta_filename)

        # initialize priors.  Here just adding a count for each read mapped to each reference sequence
        # since bowtie run with --best and reporting just 1 alignment at random, there is some stochasticity here.
        for (seq_i, read_i, pair_i, rlen, pos, is_reverse) in self.bamfile_data:
            # if self.probN[seq_i] is not None:
            self.priors[-1][seq_i] += 1

        # this shouldn't be necessary with way I do initial mapping right now (all seq_i in priors should be nonzero initially)
        nonzero_indices = numpy.nonzero(self.priors[-1])  # only divide cells with at least one count.  Set all others to Pr(S) = 0
        self.priors[-1] = self.priors[-1][nonzero_indices] / self.priors[-1][nonzero_indices].sum()  # turn these into probabilities

        if randomize_priors:
            numpy.random.shuffle(self.priors[-1])

        self.priors.append(self.priors[-1].copy())  # push this back to t-1 (index == -2)

        # write priors as special case:
        self.print_priors(os.path.join(self.cwd, "priors.initialized.txt"))

    @log.timed("Running iteration {self.iteration_i}+1")  # FIXME i+1
    def do_iteration(self, bam_filename, reference_fasta_filename):
        """
        This starts with the M-step, so it requires that Pr(S) and Pr(N=n) from previous round are set.
        Pr(S) is used from the previous round's E-step.
        Pr(N=n) partially depends on the previous round's M-step.
        Once M-step is done, then E-step calculates Pr(S) based upon the just-calculated M-step.
        """
        self.iteration_i += 1

        self.iterdir = os.path.join(self.cwd, "%s%02d" % (self.iterdir_prefix, self.iteration_i))
        check_call("mkdir -p %s" % (self.iterdir), shell=True)
        self.read_bam(bam_filename, reference_fasta_filename)  # initializes all data structures.

        # m-step
        self.calc_likelihoods()
        self.calc_posteriors()

        # now e-step
        self.calc_priors()

        # now write a new fasta file.  Cull sequences below self.min_depth
<<<<<<< HEAD
        consensus_filename = os.path.join(self.iterdir, "iter.%02d.cons.fasta" % (self.iteration_i))
        self.write_consensus(consensus_filename)  # culls and splits
        # if self.iteration_i == self.max_iterations:
=======
        consensus_filename = os.path.join(self.iterdir, "iter.%02d.cons.fasta"%(self.iteration_i))
        self.write_consensus(consensus_filename,reference_fasta_filename)    # culls and splits
        #if self.iteration_i == self.max_iterations:
>>>>>>> f49c8b57
        self.cluster_sequences(consensus_filename)  # merges sequences that have evolved to be the same (VSEARCH)

        # leave a few things around for later.  Note that print_priors also leaves sequence_name2sequence_i mapping, basically.
        self.print_priors()
        self.print_probN()

        # delete bamfile from previous round (keep -- and convert to
        # compressed bam -- initial iteration mapping in the
        # background)
        if self.iteration_i == 0 and self.current_bam_filename.endswith(".u.bam"):  # initial iteration
            renamed = self.current_bam_filename.rstrip(".u.bam") + ".bam"
            # self.initial_compress_process = Popen(["samtools", "view", "-h", "-b", self.current_bam_filename, "-o", renamed], stdout = sys.stdout, stderr = sys.stderr)  # child process runs in background
            self.initial_compress_process = Popen("samtools view -h -b %s > %s" % (self.current_bam_filename, renamed),
                                                  shell=True, stderr=sys.stderr)  # child process runs in background

            self.initial_bam_filename_to_remove = self.current_bam_filename
        if self.iteration_i >= 1:
            os.remove(self.current_bam_filename)
            # check up on initial mapping compression background process once per iteration here
            if self.initial_compress_process is not None:
                poll = self.initial_compress_process.poll()
                if poll == 0:  # completed successfully
                    os.remove(self.initial_bam_filename_to_remove)
                    self.initial_compress_process = None  # don't bother in future
                elif poll is None:
                    if self.iteration_i == self.max_iterations - 1:  # shouldn't happen... but to be correct
                        print >> sys.stderr, "Waiting for initial bamfile to compress before finishing...",
                        self.initial_compress_process.wait()
                        print >> sys.stderr, "DONE"
                    else:
                        pass
                else:  # poll() returned something bad.
                    log.warning("Failed to compress initial mapping bamfile.\n"
                                "Failure with exit code: %s.\n"
                                "File remains uncompressed: %s"
                                % (poll, self.initial_bam_filename_to_remove))
                    self.initial_compress_process = None  # don't bother in future

        # now do a new mapping run for next iteration
        self.do_mapping(consensus_filename, nice=self.mapping_nice)

    @log.timed("Writing priors for iteration {self.iteration_i}")
    def print_priors(self, ofname=None):
        """
        leave a file in directory with nonzero priors printed out.
        """
        if ofname is not None:
            of = file(ofname, 'w')
        else:
            of = file(os.path.join(self.iterdir, "priors.iter.%02d.txt" % (self.iteration_i)), 'w')
        sequence_i2sequence_name_array = numpy.array(self.sequence_i2sequence_name)  # faster slicing?
        for seq_i, prior in enumerate(self.priors[-1]):
            seqname = sequence_i2sequence_name_array[seq_i]
            of.write("%d\t%s\t%.10f\n" % (seq_i, seqname, prior))

        of.close()

    @log.timed("Writing probN for iteration {self.iteration_i}")
    def print_probN(self):
        # python gzip.GzipFile is slow.  Use system call to gzip instead
        pickled_filename = os.path.join(self.iterdir, 'probN.pkl')
        cPickle.dump(self.probN, file(pickled_filename, 'w'), cPickle.HIGHEST_PROTOCOL)
        check_call("gzip -f %s" % (pickled_filename), shell=True, stdout=sys.stdout, stderr=sys.stderr)

    def calc_priors(self):
        """
        calculates priors [ Pr(S) ] based on
            Pr(S|R) (current posteriors from previous M step, this iteration)
        """
        # here we do have column summing with the posteriors
        # therefore, should be csc sparse type for efficient summing
        self.posteriors[-1] = self.posteriors[-1].tocsc()
        self.priors[-1] = numpy.asarray(self.posteriors[-1].sum(axis=1)).flatten() / self.posteriors[-1].sum()

    @log.timed("Writing consensus for iteration {self.iteration_i}")
    def write_consensus(self, outputfilename, reference_fasta_filename):
        """
        writes a consensus, taking the most probable base at each position, according to current
        values in Pr(N=n) (self.probN)

        only write sequences with coverage above self.min_depth (culling)
        split sequences with many minor alleles:
             self.snp_minor_prob_thresh     # if prob(N) for minor allele base N is >= this threshold, call site a minor allele
             self.snp_percentage_thresh     # if >= this percentage of bases are minor alleles (according to self.snp_minor_prob_thresh),
                                            # then split this sequence into two sequences.

        """
        log.info("\tsnp_minor_prob_thresh = %.3f" % (self.snp_minor_prob_thresh))
        log.info("\tsnp_percentage_thresh = %.3f" % (self.snp_percentage_thresh))

        splitcount = 0
        of = file(outputfilename, 'w')
        tmp_fastafilename = outputfilename + ".tmp.fasta" 
        of_tmp = file(tmp_fastafilename,'w')

        times_split   = []              # DEBUG
        times_posteriors   = []              # DEBUG
        seqs_to_process = len(self.probN) # DEBUG

        i2base = self.i2base
        rows_to_add = []                # these are for updating posteriors at end with new minor strains
        cols_to_add = []
        data_to_add = []
        probNtoadd  = []  # for newly split out sequences

        self.posteriors[-1] = self.posteriors[-1].tolil()  # just to make sure this is in row-access-friendly format
        reference_fastafile = pysam.Fastafile(reference_fasta_filename)
        self.num_seqs=0
        loop_t0 = time()
        for seq_i in range(len(self.probN)):
            seq_i_t0 = time()
            if self.probN[seq_i] is None: # means this sequence is no longer present in this iteration or was culled in reset_probN
                continue
            # FOLLOWING CULLING RULES REMOVED in favor of length-coverage culling in reset_probN()
            # check if coverage passes self.min_depth, if not don't write it (culling happens here)
            # if self.min_depth is not None and self.coverage[seq_i] < self.min_depth: #  and self.iteration_i > 5:
            #     # could adjust priors and posteriors here, but because
            #     # prior will already be low (b/c of low coverage) and
            #     # because next round will have 0 mappings (no sequence
            #     # in reference file to map to), this seems
            #     # unnecessary.

            #     # probNarray = None  # NOT PASSED BY REF, assignment is only local?
            #     self.probN[seq_i] = None
            #     cullcount += 1
            #     continue # continue == don't write it to consensus.

            # else passes culling thresholds
            title = self.sequence_i2sequence_name[seq_i]
<<<<<<< HEAD
            consensus = numpy.array([i2base.get(x, "N") for x in numpy.argsort(self.probN[seq_i])[:, -1]])
=======
            consensus = numpy.array([i2base.get(x, "N") for x in numpy.argsort(self.probN[seq_i])[:,-1]])
            orig_bases = numpy.array(reference_fastafile.fetch(title).lower(), dtype='c')
>>>>>>> f49c8b57

            # check for deletion, collect deletion sites:
            deletion_threshold  = self.indel_thresh/2 #need to decide relative weight of competing insertions/deletions
            prob_indels_single = self.prob_indels[seq_i] #retreive single numpy matrix of prob_indel values for seq_i from prob_indels list of numpy matrices
            del_hits=[]
            for base_i in range (prob_indels_single.shape[0]):
            # Eval if deletion exists at base position
            # Divides weight of deletion, by the sum of both deletions and matches
                denominator = (prob_indels_single[base_i,0] + prob_indels_single[base_i,2])
                if denominator < 0:
                    raise ValueError, "denominator should never be < 0 (actual: %s)"%denominator
                else:
                    if (prob_indels_single[base_i,2] / denominator) > deletion_threshold:
                        del_hits.append(base_i)
                    else:
                        self.probN[seq_i][base_i,4] = 0
            deletion_indices=numpy.array(del_hits)

            # check for minor allele consensus, SPLIT sequence into two candidate sequences if passes thresholds.
            minor_indices = numpy.argwhere((self.probN[seq_i] >= self.snp_minor_prob_thresh).sum(axis=1) >= 2)[:, 0]
            if minor_indices.shape[0] > 0:
                minor_fraction_avg = numpy.mean(self.probN[seq_i][(minor_indices, numpy.argsort(self.probN[seq_i][minor_indices])[:, -2])])
            else:
                minor_fraction_avg = 0.0
            # NEW rule: only split sequence if *expected* coverage
            # of newly split minor sequence (assuming uniform read
            # coverage over reconstructed sequence) is > some
            # threshold.  Here, expected coverage is calculated
            # based on:
            # Prior(seq_i) * number of MAPPED reads * avg read length * 2 seq per pair
            expected_coverage_minor = ( self.priors[-1][seq_i] * minor_fraction_avg * self.n_reads_mapped * self.mean_read_length ) / self.probN[seq_i].shape[0]
            expected_coverage_major = ( self.priors[-1][seq_i] * (1-minor_fraction_avg) * self.n_reads_mapped * self.mean_read_length ) / self.probN[seq_i].shape[0]

            if self.reads2_filepath is not None:  # multipy by 2 because n_reads_mapped is actually number of mapped pairs
                expected_coverage_minor *= 2.0
                expected_coverage_major *= 2.0

            # Deletions will override minor indices, so remove conflicting indices from minor_indices array:
            # if deletion_indices.shape[0] > 0:
            #    mi=[]
            #    for i in minor_indices:
            #            if i not in deletion_indices:
            #                mi.append(i)
            #    minor_indices=numpy.array(mi)

            if (deletion_indices.shape[0])>0 or (((deletion_indices.shape[0] + minor_indices.shape[0])) / float(self.probN[seq_i].shape[0]) >= self.snp_percentage_thresh and \
                   expected_coverage_minor >= self.expected_coverage_thresh):
            #if minor_indices.shape[0] / float(self.probN[seq_i].shape[0]) >= self.snp_percentage_thresh and \
                   #expected_coverage_minor >= self.expected_coverage_thresh:
                # We split!
                splitcount += 1
                major_fraction_avg = 1.-minor_fraction_avg # if there's >=3 alleles, major allele keeps prob of other minors)
                minor_bases   = numpy.array([i2base.get(x, "N") for x in numpy.argsort(self.probN[seq_i][minor_indices])[:,-2]]) # -2 gets second most probable base
                minor_consensus = consensus.copy()               # get a copy of the consensus
                minor_consensus[minor_indices] = minor_bases     # replace the bases that pass minor threshold

                #remove deletion bases from minor_consensus - deletions form part of this new sequence
                #new_minor_c=[]
                #for i in range(minor_consensus.shape[0]):
                #    if not i in deletion_indices:
                #        new_minor_c.append(minor_consensus[i])
                # new_minor_c = numpy.array(new_minor_c)

                # now deal with naming.
                title_root = re.search(r'(.+)(_m(\d+))$', title)
                if title_root is None:  # no _m00 on this name
                    title_root = title[:]
                else:
                    title_root = title_root.groups()[0]
                # now check for any known name with same root and a _m on it.
                previous_m_max = max([0] + [int(x) for x in re.findall(r'%s_m(\d+)'%re.escape(title_root), " ".join(self.sequence_i2sequence_name))])
                m_title = "%s_m%02d"%(title_root, previous_m_max+1)

                # also split out Priors and Posteriors (which will be used in next round), split with average ratio of major to minor alleles.
                # updating priors first:
                old_prior = self.priors[-1][seq_i]
                self.priors[-1][seq_i] = old_prior * major_fraction_avg
                seq_i_minor = self.n_sequences
                self.n_sequences += 1
                self.sequence_i2sequence_name.append(m_title)
                assert len(self.sequence_i2sequence_name) == self.n_sequences
                assert len(self.sequence_i2sequence_name) == seq_i_minor + 1
                self.sequence_name2sequence_i[m_title] = seq_i_minor
                self.split_seq_first_appeared[seq_i] = self.iteration_i
                self.refseq_lengths.append(consensus.shape[0])
                assert len(self.refseq_lengths) == self.n_sequences
                # how I adjust probN here for newly split seq doesn't really matter,
                # as it is re-calculated next iter.
                # this only matters for probN.pkl.gz file left behind for this iteration.
                # for now just set prob(major base) = 0 and redistribute prob to other bases for minor,
                # and set prob(minor base) = 0 and redistribute prob to other bases for major
                # MINOR
                major_base_i = numpy.argsort(self.probN[seq_i][minor_indices])[:, -1]
                newprobNarray = self.probN[seq_i].copy()
                newprobNarray[(minor_indices, major_base_i)] = 0
                #if deletion_indices.shape[0]> 0:
                 #   deletion_base_i = numpy.argsort(self.probN[seq_i][deletion_indices])[:,-1]
                  #  newprobNarray[(deletion_indices,deletion_base_i)] = 0  #set major to 0 for deletion base?
                newprobNarray = newprobNarray / numpy.sum(newprobNarray, axis=1).reshape(newprobNarray.shape[0], 1)
                probNtoadd.append(newprobNarray)
                self.base_coverages.append(numpy.zeros_like(self.base_coverages[seq_i])) #why are we doing this?!?!?

                # MAJOR
                minor_base_i = numpy.argsort(self.probN[seq_i][minor_indices])[:, -2]
                self.probN[seq_i][(minor_indices, minor_base_i)] = 0
                self.probN[seq_i] = self.probN[seq_i] / numpy.sum(self.probN[seq_i], axis=1).reshape(self.probN[seq_i].shape[0], 1)

                new_priors = numpy.zeros(seq_i_minor + 1, dtype=self.priors[-1].dtype)
                new_priors[:-1] = self.priors[-1].copy()
                new_priors[seq_i_minor] = old_prior * minor_fraction_avg
                trash = self.priors.pop()
                del trash
                self.priors.append(new_priors)

                # keep track of all new minor data to add and add it
                # once at end for ALL split sequences with one coo
                # matrix construction, instead of each iteration.

                t_posterior = time()
                # new_read_probs, new_rows, new_cols = adjust_posteriors_for_split(AAAA, BBBB, CCCC) # TODO: could move to Cython
                # updating posteriors. for each seq-read pair with prob > 0, split prob out to major and minor seq.
                new_cols = self.posteriors[-1].rows[seq_i] # col in coo format
                new_read_probs  = [x * minor_fraction_avg for x in self.posteriors[-1].data[seq_i]]  # data in coo format
                new_rows = [seq_i_minor] * new_cols  # row in coo
                # format

                # add new read probs to cache of new read probs to add at end of loop
                rows_to_add.extend(new_rows)
                cols_to_add.extend(new_cols)
                data_to_add.extend(new_read_probs)

                # adjust old read probs to reflect major strain
                self.posteriors[-1].data[seq_i] = [x * major_fraction_avg for x in self.posteriors[-1].data[seq_i]]
                times_posteriors.append(time() - t_posterior)

                # adjust self.unmapped_bases (used in clustering).  For now give same pattern as parent
                self.unmapped_bases.append(self.unmapped_bases[seq_i].copy())

                # write out minor strain consensus
<<<<<<< HEAD
                of.write(">%s\n" % (m_title))
                minor_consensus = self.eval_indels(seq_i, minor_consensus, m_title)  # added for indels
                of.write("%s\n" % ("".join(minor_consensus)))
=======
                of.write(">%s\n"%(m_title))
                of_tmp.write(">%s\n"%(m_title))
                minor_consensus = self.eval_indels(seq_i, minor_consensus, m_title,orig_bases,mask="soft") # added for indels
                of.write("%s\n"%("".join(minor_consensus)))
                of_tmp.write("%s\n"%("".join(minor_consensus)))
                self.unmapped_bases.append(numpy.zeros(len(consensus),dtype=numpy.uint8))
                print "new sequence %s is length %s"%(title,len(consensus))
                self.num_seqs+=1
>>>>>>> f49c8b57
                log.info("splitting sequence %d (%s) to %d (%s)...\n"
                         % (seq_i, title, seq_i_minor, m_title))
                times_split.append(time() - seq_i_t0)

            # now write major strain consensus, regardless of whether there was a minor strain consensus
<<<<<<< HEAD
            of.write(">%s\n" % (title))
            consensus = self.eval_indels(seq_i, consensus, title)  # added for indels
            of.write("%s\n" % ("".join(consensus)))
=======
            of.write(">%s\n"%(title))
            of_tmp.write(">%s\n"%(title))
            consensus = self.eval_indels(seq_i, consensus, title, orig_bases,mask="soft")  # added for indels
            of.write("%s\n"%("".join(consensus)))
            of_tmp.write("%s\n"%("".join(consensus)))
            self.num_seqs+=1
>>>>>>> f49c8b57

        # END LOOP
        loop_t_total = time() - loop_t0
        # update posteriors matrix with newly added minor sequences new_posteriors via coo, then convert to csr.
        new_posteriors = self.posteriors[-1].tocoo()  # first make a copy in coo format
        # then create new coo matrix with new shape, appending new row, col, data to old row, col, data

        new_posteriors = sparse.coo_matrix((numpy.concatenate((new_posteriors.data, data_to_add)),
                                            (numpy.concatenate((new_posteriors.row, rows_to_add)),
                                             numpy.concatenate((new_posteriors.col, cols_to_add)))),
                                           shape=(self.n_sequences, self.posteriors[-1].shape[1]),
                                           dtype=new_posteriors.dtype).tocsr()

        # finally, exchange in this new matrix
        trash = self.posteriors.pop()
        del trash
        self.posteriors.append(new_posteriors)

        # update probN array:
        self.probN.extend(probNtoadd)

        log.info("Split out %d new minor strain sequences." % (splitcount))
        if splitcount > 0:
            log.info("Average time for split sequence: [%.6f seconds]"
                     % numpy.mean(times_split))
            log.info("Average time for posterior update: [%.6f seconds]"
                     % numpy.mean(times_posteriors))
            log.info("Average time for non-split sequences: [%.6f seconds]"
                     % ((loop_t_total - sum(times_split)) / (seqs_to_process - len(times_split))))

    def eval_indels(self, seq_i, consensus, title, orig_bases,mask):
        # Evaluates consensus sequence for write outs against the prob_indels array.  deletes or inserts bases as appropriate
        # OUT:   returns a list of single character bases as new consensus
        insertion_threshold = self.indel_thresh
        new_cons = []
        prob_indels_single = self.prob_indels[seq_i] #retreive single numpy matrix of prob_indel values for seq_i from prob_indels list of numpy matrices
        unmapped_bases_single = self.unmapped_bases[seq_i]
        del_count = 0
        for base_i in range (prob_indels_single.shape[0]):
            # Eval if deletion exists at base position
            # Divides weight of deletion, by the sum of both deletions and matches
            denominator = (prob_indels_single[base_i,0] + prob_indels_single[base_i,2])
            
            if denominator < 0:
                raise ValueError, "denominator should never be < 0 (actual: %s)" % denominator

            elif denominator == 0:  # nothing mapped to this base.  Use consensus base from reference
                new_cons.append(consensus[base_i])

            else:
                if unmapped_bases_single[base_i] == 1:
                    if mask == "hard":
                        new_cons.append("N")
                    elif mask == "soft":
                        new_cons.append(orig_bases[base_i]) # return to original base if unmapped / ambiguous
                
                elif consensus[base_i] != "D":
                    new_cons.append(consensus[base_i]) # not deleted
                
                else:
                    # delete (add nothing to new consensus)
                    log.info("Modified reference sequence %d (%s) with a deletion of base %d "
                             % (seq_i, title, base_i))
                    del_count+=1
    
            # Keep insertions in seqs without deletions - DEBUG
                if del_count >0:
                    continue
            # Eval if insertion exists after base position
                elif (prob_indels_single[base_i,1]) == 0:  # no evidence for insertion
                    continue
            # if summed weights of insertion is greater than sum of reads mapped nearby (at base on left flank of proposed insertion (because it's easy), i-1)
                elif (prob_indels_single[base_i,1] / denominator) > insertion_threshold: 
                    for i in range(int(prob_indels_single[base_i,3])):
                        new_cons.append('N')
                    log.info("Modified reference sequence %d (%s) with an "
                             "insertion of %s bases after base %d"
                             % (seq_i, title, str(int(prob_indels_single[base_i,3])),base_i))
                else:  # no insertion
                    continue
  
        return new_cons

<<<<<<< HEAD
    def write_consensus_with_mask(self, reference_fastafilename, output_fastafilename, mask):
        """
        write a consensus sequence to output_fastafilename for each
        sequence in probN where unmapped bases are replaced with:
          mask == "hard"  --> N
          mask == "soft"  --> lowercase letters
        If masking with soft bases, use reference_fastafilename for bases to use for unmapped bases.
        this is useful prior to vsearch clustering.

        OUT: number of sequences processed
        """
        n_seqs = 0
        i2base_get = self.i2base.get  # for speed
        of = file(output_fastafilename, 'w')
        reference_fastafile = pysam.Fastafile(reference_fastafilename)
        
        for seq_i in range(len(self.probN)):
            if self.probN[seq_i] is None:
                continue
            title = self.sequence_i2sequence_name[seq_i]
            consensus = numpy.array([i2base_get(x, "N") for x in numpy.argsort(self.probN[seq_i])[:,-1]])
            orig_bases = numpy.array(reference_fastafile.fetch(title).lower(), dtype='c')
            # now replace consensus bases with no read support with N
            # unmapped_indices = numpy.where(self.unmapped_bases[seq_i] == 1)
            unmapped_indices = numpy.where(consensus == "N")
            if mask == "hard":
                consensus[unmapped_indices] = 'N'
            elif mask == "soft":
                for unmapped_i in unmapped_indices[0]:
                    consensus[unmapped_i] = orig_bases[unmapped_i] # return to original base if unmapped / ambiguous
                # consensus[unmapped_indices] = [letter.lower() for letter in consensus[unmapped_indices]]
            else:
                raise ValueError, "Invalid valud for mask: %s (choose one of {soft, hard}"%mask
            of.write(">%s\n"%(title))
            of.write("%s\n"%("".join(consensus)))
            n_seqs += 1
        of.close()

        return n_seqs

=======
>>>>>>> f49c8b57
    def cluster_sequences(self, fastafilename):
        """
        Right now, this simply calls cluster_sequences_vsearch, which
        uses VSEARCH.  Could swap in other functions here if there
        were faster or just alternative clustering methods to try out

        called function should also adjust Pr(S) [prior] and Pr(S_t-1)
        [posteriors] as needed after merging.
        """
        return self.cluster_sequences_vsearch(fastafilename)

    @log.timed("Clustering sequences for iteration {self.iteration_i}")
    def cluster_sequences_vsearch(self, fastafilename):
        """
        uses VSEARCH to merge sequences above self.cluster_thresh %ID over the
        length of the shorter sequence

        Merge two sequences if the *NON-GAPPED* positions have %
        identity >= self.cluster_thresh

        also adjusts Pr(S) [prior] and Pr(S_t-1) [posteriors] as needed after merging.
        """
        # Hard threshold in place for EMIRGE2.  cluster_thresh from -j flag
        # is now applied only in post-processing steps
        log.info("cluster threshold = 100.00%")

        tocleanup = []  # list of temporary files to remove after done

        # get posteriors ready for slicing (just prior to this call, is csr matrix?):
        self.posteriors[-1] = self.posteriors[-1].tolil()

        # NOTE that this fasta file now contains N's where there are
        # no mapped bases, so that vsearch with iddef 0 will not count
        # positions aligned to these bases in the identity calculation

        tmp_fastafilename = fastafilename + ".tmp.fasta"
        #num_seqs = self.write_consensus_with_mask(fastafilename, tmp_fastafilename, mask="soft")
        tocleanup.append(tmp_fastafilename)
        tmp_fastafile = pysam.Fastafile(tmp_fastafilename)
        tocleanup.append("%s.fai" % (tmp_fastafilename))
        # do global alignments with VSEARCH
        # I don't use --cluster because it doesn't report alignments
        # vsearch is fast but will sometimes miss things -- I've tried to tune params as best as I can.
        # and I use different parameters depending on how many input sequences there are
        # Also, I use a lower %ID thresh than specified for joining because I really calculate %ID over *mapped* sequence positions.

        # sens_string = "--maxaccepts 8 --maxrejects 256"
        # if self.iteration_i == self.max_iterations:
        #        uclust_id=0.80
        # else:
        #        uclust_id=1.0
        sens_string = "--maxaccepts 8 --maxrejects 256"
        uclust_id = 0.80
        algorithm = "-usearch_global"

        # if em.iteration_i > 10:
        # num_seqs = len([x for x in self.probN if x is not None])
        assert self.num_seqs == len([x for x in self.probN if x is not None])
        if self.num_seqs < 1000:
            sens_string = "--maxaccepts 16 --maxrejects 256"
        if self.num_seqs < 500:
            sens_string = "--maxaccepts 32 --maxrejects 256"
<<<<<<< HEAD
        if num_seqs < 150:
            algorithm = "-usearch_global"
            sens_string = "--maxaccepts 0 --maxrejects 0"  # slower, but more sensitive.
        # if really few seqs, then no use not doing smith-waterman or needleman wunsch alignments
        if num_seqs < 50:
            algorithm = "-usearch_global"
=======
        if self.num_seqs < 150:
            algorithm="-usearch_global"
            sens_string = "--maxaccepts 0 --maxrejects 0"  # slower, but more sensitive.
        # if really few seqs, then no use not doing smith-waterman or needleman wunsch alignments
        if self.num_seqs < 50:
            algorithm="-usearch_global"
>>>>>>> f49c8b57
            sens_string = "-fulldp"

        cmd = "vsearch %s %s --db %s --id %.3f --query_cov 0.5 --target_cov 0.5 --strand plus --userout %s.us.txt --userfields query+target+id+caln+qlo+qhi+tlo+thi --threads %d %s --quiet"%\
              (algorithm,
               tmp_fastafilename, tmp_fastafilename,
               uclust_id,
               tmp_fastafilename,
               self.n_cpus,
               sens_string)

        log.info("vsearch command was:\n%s" % (cmd))

        check_call(cmd, shell=True, stdout=sys.stdout, stderr=sys.stderr)
        # read clustering file to adjust Priors and Posteriors, summing merged reference sequences
        tocleanup.append("%s.us.txt" % tmp_fastafilename)

        nummerged = 0
        alnstring_pat = re.compile(r'(\d*)([MDI])')
        already_removed = set()  # seq_ids
        # this is a bit slow and almost certainly could be sped up with algorithmic improvements.
        times = []  # DEBUG
        for row in csv.reader(file("%s.us.txt" % tmp_fastafilename), delimiter='\t'):
            # each row an alignment in userout file
            # member == query
            member_name = row[0]
            seed_name = row[1]
            if member_name == seed_name:
                continue  # vsearch allows self-hits, which we don't care about
            member_seq_id = self.sequence_name2sequence_i.get(member_name)
            seed_seq_id = self.sequence_name2sequence_i.get(seed_name)
            if member_seq_id in already_removed or seed_seq_id in already_removed:
                continue
            #if sequences are different lengths, can't be 100% ID right? So continue
            if self.unmapped_bases[member_seq_id].shape[0] != self.unmapped_bases[seed_seq_id].shape[0]:
                continue
            if len(alnstring_pat.findall(row[3])) > 1:
                continue # problem dealing with array lengths in _emirge.count_cigar_aln, so bypassing for now
                #not sure if this is right approach, but should be excluding non-identical sequences (where cigarstring indicates D or I)
            # decide if these pass the cluster_thresh *over non-gapped, mapped columns*
            # query+target+id+caln+qlo+qhi+tlo+thi %s"%\
            #   0     1     2   3   4   5  6    7
            member_start = int(row[4]) - 1  # printed as 1-based by vsearch now
            seed_start = int(row[6]) - 1

            # print >> sys.stderr, "DEBUG", alnstring_pat.findall(row[3])
            aln_columns, matches = amplicon.count_cigar_aln(tmp_fastafile.fetch(seed_name),
                                                            tmp_fastafile.fetch(member_name),
                                                            self.unmapped_bases[seed_seq_id],
                                                            self.unmapped_bases[member_seq_id],
                                                            seed_start,
                                                            member_start,
                                                            alnstring_pat.findall(row[3]))
            ## print >> sys.stderr, "DEBUG: %.6e seconds"%(time()-t0)# timedelta(seconds = time()-t0)

            # if alignment is less than 1000 bases, or identity over those 500+ bases is not above thresh, then continue

            
            if (aln_columns < 500) \
                   or ((float(matches) / aln_columns) < 1.0):  # Fixed merging threshold for EMIRGE2.  During iterations only merge seqs that are 100% identical. Rest are cleaned up in post-processing steps.
                    #or ((float(matches) / aln_columns) < self.cluster_thresh):
                   # or (float(aln_columns) / min(seed_n_mapped_bases, member_n_mapped_bases) < 0.9)
                continue

            minimum_residence_time = -1  # how many iters does a newly split out seq have to be around before it's allowed to merge again.  -1 to turn this off.
            member_first_appeared = self.split_seq_first_appeared.get(member_seq_id)
            if member_first_appeared is not None and self.iteration_i - member_first_appeared <= minimum_residence_time:
                continue
            seed_first_appeared = self.split_seq_first_appeared.get(seed_seq_id)
            if seed_first_appeared is not None and self.iteration_i - seed_first_appeared <= minimum_residence_time:
                continue

            if self.num_seqs < 50:
                log.info("\t\t%s|%s vs %s|%s %.3f over %s aligned columns"
                         "(vsearch %%ID: %s)"
                         % (member_seq_id, member_name, seed_seq_id, seed_name,
                            float(matches) / aln_columns, aln_columns, row[2]))

            # if above thresh, then first decide which sequence to keep, (one with higher prior probability).
            percent_id = (float(matches) / aln_columns) * 100.
            t0 = time()
            if self.priors[-1][seed_seq_id] > self.priors[-1][member_seq_id]:
                keep_seq_id = seed_seq_id
                remove_seq_id = member_seq_id
                keep_name = seed_name
                remove_name = member_name
            else:
                keep_seq_id = member_seq_id
                remove_seq_id = seed_seq_id
                keep_name = member_name
                remove_name = seed_name

            # merge priors (add remove_seq_id probs to keep_seq_id probs).
            self.priors[-1][keep_seq_id] += self.priors[-1][remove_seq_id]
            self.priors[-1][remove_seq_id] = 0.0

            # now merge posteriors (all removed probs from remove_seq_id go to keep_seq_id).
            # self.posteriors[-1] at this point is lil_matrix
            # some manipulations of underlying sparse matrix data structures for efficiency here.
            # 1st, do addition in csr format (fast), convert to lil format, and store result in temporary array.
            new_row = (self.posteriors[-1].getrow(keep_seq_id).tocsr() + self.posteriors[-1].getrow(remove_seq_id).tocsr()).tolil()
            # then change linked lists directly in the posteriors data structure -- this is very fast
            self.posteriors[-1].data[keep_seq_id] = new_row.data[0]
            self.posteriors[-1].rows[keep_seq_id] = new_row.rows[0]
            # these two lines remove the row from the linked list (or rather, make them empty rows), essentially setting all elements to 0
            self.posteriors[-1].rows[remove_seq_id] = []
            self.posteriors[-1].data[remove_seq_id] = []

            # set self.probN[removed] to be None -- note that this doesn't really matter, except for
            # writing out probN.pkl.gz every iteration, as probN is recalculated from bam file
            # with each iteration
            self.probN[remove_seq_id] = None

            already_removed.add(remove_seq_id)
            nummerged += 1

            times.append(time() - t0)
            log.info("\t...merging %d|%s into %d|%s (%.2f%% ID over %d columns)"
                     "in %.3f seconds"
                     % (remove_seq_id, remove_name, keep_seq_id, keep_name,
                        percent_id, aln_columns, times[-1]))

        # if len(times) and self._VERBOSE:  # DEBUG
        #     sys.stderr.write("merges: %d\n"%(len(times)))
        #     sys.stderr.write("total time for all merges: %.3f seconds\n"%(numpy.sum(times)))
        #     sys.stderr.write("average time per merge: %.3f seconds\n"%(numpy.mean(times)))
        #     sys.stderr.write("min time per merge: %.3f seconds\n"%(numpy.min(times)))
        #     sys.stderr.write("max time per merge: %.3f seconds\n"%(numpy.max(times)))

        # write new fasta file with only new sequences
        log.info("Writing new fasta file for iteration %d" % (self.iteration_i))
        tmp_fastafile.close()
        #tocleanup.append("%s.fai"%(fastafilename))  # this file will change!  So must remove index file.  pysam should check timestamps of these!
        # file above not being found, why not written now?
        recordstrings=""
        num_seqs = 0
        for record in io.FastIterator(file(fastafilename)): # read through file again, overwriting orig file if we keep the seq
            seqname = record.title.split()[0]
            seq_id = self.sequence_name2sequence_i.get(seqname)
            if seq_id not in already_removed:
                recordstrings += str(record) # could do a better job here of actually "merging" a new consensus, rather than just keeping one or the other.
                num_seqs += 1
        outfile = file(fastafilename, 'w')
        outfile.write(recordstrings)
        outfile.close()

        # clean up.  quite important, actually, to remove old fai index files.
        for fn in tocleanup:
            os.remove(fn)
            
        log.info("\tremoved %d sequences after merging" % (nummerged))
        log.info("\tsequences remaining for iteration %02d: %d"
                 % (self.iteration_i, num_seqs))

    @log.timed("Mapping reads for iteration {self.iteration_i}")
    def do_mapping(self, full_fasta_path, nice=None):
        """
        IN:  path of fasta file to map reads to
        run external mapping program to produce bam file
        right now this is bowtie

        should also set self.n_alignments and self.current_bam_filename
        """

        self.do_mapping_bowtie2(full_fasta_path, nice=nice)
        # self.do_mapping_bowtie(full_fasta_path, nice = nice)

    # bowtie2 version:
    def do_mapping_bowtie2(self, full_fasta_path, nice=None):
        """
        run bowtie2 to produce bam file for next iteration

        """
        bowtie_logfile = os.path.join(self.iterdir, "bowtie.iter.%02d.log"%(self.iteration_i))
        bowtie_index   = os.path.join(self.iterdir, "bowtie.index.iter.%02d"%(self.iteration_i))
        # 1. build index
        cmd = "bowtie2-build -o 3 %s %s > %s 2>&1"%(full_fasta_path , bowtie_index, bowtie_logfile) # -o 3 for speed? magnitude of speedup untested!
        log.info("\tbowtie2-build command:")
        log.info("\t%s" % cmd)
        check_call(cmd, shell=True, stdout=sys.stdout, stderr=sys.stderr)

        # 2. run bowtie
        nicestring = ""
        if nice is not None:
            nicestring = "nice -n %d" % (nice)

        if self.reads1_filepath.endswith(".gz"):
            cat_cmd = "gzip -dc "
        else:
            cat_cmd = "cat "

    
        # minins = max((self.insert_mean - 3*self.insert_sd), self.max_read_length) # this was to keep "dovetailing" (overlapping reads that extend past each other) reads from mapping, but causes problems with modern overlapped reads common on MiSeq, etc.  Goal was to keep adapter sequence bases out of EMIRGE's view.
        minins = max((self.insert_mean - 3*self.insert_sd), 0) # Puts burden on user to make sure there are no adapter sequences in input reads.
        maxins = self.insert_mean + 3*self.insert_sd
        output_prefix = os.path.join(self.iterdir, "bowtie.iter.%02d"%(self.iteration_i))
        output_filename = "%s.PE.u.bam"%output_prefix


        # these are used for single reads too.  Bowtie2 ignores the paired-end options when single reads are used

        shared_bowtie_params = "-D 20 -R 3 -N 0 -L 20 -i S,1,0.50 -k 20 " \
                               "--no-unal --phred%d -t -p %s" \
                               % (self.reads_ascii_offset, self.n_cpus)

        #Build Bowtie2 command depending if reads2 was given in Emirge command line parameters

        if self.reads2_filepath is not None:
            bowtie_command = "%s %s | %s bowtie2 %s -I %d -X %d --no-mixed " \
                             "--no-discordant -x %s -1 - -2 %s | " \
                             "samtools view -b -S - > %s 2> %s " \
                             % (cat_cmd,
                                self.reads1_filepath,
                                nicestring,
                                shared_bowtie_params,
                                minins, maxins,
                                bowtie_index,
                                self.reads2_filepath,
                                output_filename,
                                bowtie_logfile)
        else: # single reads
            bowtie_command = "%s %s | %s bowtie2 %s -x %s -U - | " \
                             "samtools view -b -S - > %s 2> %s " \
                             %(cat_cmd,
                               self.reads1_filepath,
                               nicestring,
                               shared_bowtie_params,
                               bowtie_index,
                               output_filename,
                               bowtie_logfile)

        log.info("\tbowtie command:")
        log.info("\t%s" % bowtie_command)

        p = Popen(bowtie_command, shell=True, stdout=sys.stdout, stderr=PIPE, close_fds=True)
        p.wait()
        stderr_string = p.stderr.read()
        self.fragments_mapped = self.get_frags_mapped_bt2(stderr_string)
        sys.stdout.write(stderr_string)
        sys.stdout.flush()

        log.info("\tFinished Bowtie for iteration %02d" % (self.iteration_i))

        # 3. clean up
        # check_call("samtools index %s.sort.PE.bam"%(output_prefix), shell=True, stdout = sys.stdout, stderr = sys.stderr)
        check_call("gzip -f %s" % (bowtie_logfile), shell=True)

        assert self.iterdir != '/'
        for filename in os.listdir(self.iterdir):
            assert (len(os.path.basename(bowtie_index)) >= 20)  # weak check that I'm not doing anything dumb.
            if os.path.basename(bowtie_index) in filename:
                os.remove(os.path.join(self.iterdir, filename))

        self.current_bam_filename = output_filename  # do this last.


   # original bowtie1 version:   
    def do_mapping_bowtie(self, full_fasta_path, nice=None):
        """
        run bowtie to produce bam file for next iteration

        sets self.n_alignments
        sets self.current_bam_filename
        """
        bowtie_index   = os.path.join(self.iterdir, "bowtie.index.iter.%02d"%(self.iteration_i))
        bowtie_logfile = os.path.join(self.iterdir, "bowtie.iter.%02d.log"%(self.iteration_i))
        # 1. build index
        cmd = "bowtie-build -o 3 %s %s > %s"%(full_fasta_path , bowtie_index, bowtie_logfile) # -o 3 for speed? magnitude of speedup untested!
        # note: just send stdout to log file, as stderr captured in emirge stderr
        log.info("\tbowtie-build command:")
        log.info("\t%s" % cmd)
        check_call(cmd, shell=True, stdout=sys.stdout, stderr=sys.stderr)
        sys.stdout.flush()
        sys.stderr.flush()

        # 2. run bowtie
        nicestring = ""
        if nice is not None:
            nicestring = "nice -n %d" % (nice)

        if self.reads1_filepath.endswith(".gz"):
            cat_cmd = "gzip -dc "
        else:
            cat_cmd = "cat "

        # these are used for single reads too.
        shared_bowtie_params = "--phred%d-quals -t -p %s  -n 3 -l %s -e %s  --best --strata --all --sam --chunkmbs 512"%(self.reads_ascii_offset, self.n_cpus, BOWTIE_l, BOWTIE_e)

        # minins = max((self.insert_mean - 3*self.insert_sd), self.max_read_length) # this was to keep "dovetailing" (overlapping reads that extend past each other) reads from mapping, but causes problems with modern overlapped reads common on MiSeq, etc.  Goal was to keep adapter sequence bases out of EMIRGE's view.
        minins = max((self.insert_mean - 3*self.insert_sd), 0) # Puts burden on user to make sure there are no adapter sequences in input reads. 
        maxins = self.insert_mean + 3*self.insert_sd
        output_prefix = os.path.join(self.iterdir, "bowtie.iter.%02d"%(self.iteration_i))
        output_filename = "%s.PE.u.bam"%output_prefix
        samtools_cmd    = "samtools view -S -h -u -b -F 0x0004 -"  # -F instead of piping to awk?    |  awk '{if ($3!="*") print }'

        if self.reads2_filepath is not None:
            bowtie_command = "%s %s | " \
                             "%s bowtie %s --minins %d --maxins %d %s " \
                             "-1 - -2 %s | %s > %s" \
                             %(cat_cmd,
                               self.reads1_filepath,
                               nicestring,
                               shared_bowtie_params,
                               minins, maxins,
                               bowtie_index,
                               self.reads2_filepath,
                               samtools_cmd,
                               output_filename)
        else:  # single reads
            bowtie_command = "%s %s | %s bowtie %s %s - | %s > %s" \
                             % (cat_cmd,
                                self.reads1_filepath,
                                nicestring,
                                shared_bowtie_params,
                                bowtie_index,
                                samtools_cmd,
                                output_filename)

        log.info("\tbowtie command:")
        log.info("\t%s" % bowtie_command)

        p = Popen(bowtie_command, shell=True, stdout=sys.stdout, stderr=PIPE, close_fds=True)
        p.wait()
        stderr_string = p.stderr.read()
        self.fragments_mapped = self.get_frags_mapped_bt1(stderr_string)
  

        # re-print this to stdout, since we stole it from bowtie
        sys.stdout.write(stderr_string)
        sys.stdout.flush()
        # and now put in separate bowtie logfile
        of = open(bowtie_logfile, 'w')
        of.write("\nBOWTIE STDERR:\n")
        of.write(stderr_string)
        of.write("\n")
        of.close()

        log.info("\tFinished Bowtie for iteration %02d" % (self.iteration_i))

        # 3. clean up
        # check_call("samtools index %s.sort.PE.bam"%(output_prefix), shell=True, stdout = sys.stdout, stderr = sys.stderr)
        if os.path.exists(bowtie_logfile):
            check_call("gzip -f %s" % (bowtie_logfile), shell=True)

        assert self.iterdir != '/'
        for filename in os.listdir(self.iterdir):
            assert (len(os.path.basename(bowtie_index)) >= 20)  # weak check that I'm not doing anything dumb.
            if os.path.basename(bowtie_index) in filename:
                os.remove(os.path.join(self.iterdir, filename))

        self.current_bam_filename = output_filename  # do this last.

    def get_n_alignments_from_bowtie(self):
        """
        bowtie2 output has changed,
        use this to get number of aligned reads
        """
        bam_to_use = self.current_bam_filename
        cmd = "samtools view -c %s " % (bam_to_use)
        p = Popen(cmd, shell=True, stdout=PIPE, stderr=sys.stderr, close_fds=True)
        stdout_string = p.stdout.read()
        return int(stdout_string)

    def get_frags_mapped_bt1(self, stderr_string):
        r = ""
        try:
            r = re.findall(r'Reported ([0-9]+) (paired-end )?alignments', stderr_string)
            if r[0][1] != '':  # "paired-end" string matched -- two lines in samfile per paired-end aln
                return int(r[0][0]) * 2
            else:  # single-end -- one line in samfile per alignment
                return int(r[0][0])
        except IndexError:
            log.error("OOPS, we didn't get number of reads from bowtie:")
            log.error(stderr_string)
            log.error(r)
            raise

    def get_frags_mapped_bt2(self, stderr_string):
        """
        49227 reads; of these:
            49227 (100.00%) were paired; of these:
                0 (0.00%) aligned concordantly 0 times
                36694 (74.54%) aligned concordantly exactly 1 time
                12533 (25.46%) aligned concordantly >1 times
        100.00% overall alignment rate
"""
        r = ""
        try:
            r = re.findall(r'([0-9]+) reads;', stderr_string)
            rt = re.findall(r'([0-9]+\.[0-9]+)% overall', stderr_string)
            frags = (float(rt[0]) / 100) * int(r[0])
            return int(frags)
        except IndexError:
            log.error("OOPS, we didn't get number of reads from bowtie:")
            log.error(stderr_string)
            log.error(r)
            raise

    @log.timed("Calculating likelihood {self.likelihoods.shape} "
               "for iteration {self.iteration_i}")
    def calc_likelihoods(self):
        """
        sets self.likelihoods  (seq_n x read_n) for this round
        """
        # first calculate self.probN from mapped reads, previous round's posteriors
        self.calc_probN()  # (handles initial iteration differently within this method)

        # Cython function for heavy lifting.
        amplicon.calc_likelihood(self)

    @log.timed("Calculating Pr(N=n) for iteration {self.iteration_i}")
    def calc_probN(self):
        """
        Pr(N=n)

        If read or sequence is new this round (not seen at t-1), then
        there is no Pr(S|R) from previous round, so we substitute
        Pr(S), the unbiased prior

        If initial iteration, all reads and seqs are new, so all calcs
        for Pr(N=n) use the prior as weighting factor instead of
        previous round's posterior.
        """

        # here do looping in Cython (this loop is about 95% of the time in this method on test data):
        amplicon.calc_probN(self)

    @log.timed("Calculating posteriors for iteration {self.iteration_i}")
    def calc_posteriors(self):
        amplicon.calc_posteriors(self)

    def iterations_done(self):
        """
        check if we are done iterating, i.e. are the current reference sequences the same as that from the last round

        returns True or False
        """

        return False

    def calc_cutoff_threshold(self):  # done at the end of the final iteration
        """
        calculate the minimum abundance that will represent average coverage specified in cov_thresh (default will be 20X)
        this value is used in post-processing steps to filter final EMIRGE fasta file
        """
        self.final_iterdir = os.path.join(self.cwd, "%s%02d"%(self.iterdir_prefix, self.max_iterations))
        bam_filename = [fn for fn in os.listdir(self.iterdir) if fn.endswith('.bam') and fn.startswith("bowtie.iter.%02d"%self.max_iterations)]
        assert len(bam_filename) == 1, "ERROR: more than one valid bam file found in %s"%(self.final_iterdir)
        bam_filename = os.path.join(self.final_iterdir, bam_filename[0])
        bamfile = pysam.Samfile(bam_filename, "rb")
        self.avg_emirge_seq_length = numpy.mean(bamfile.lengths)
        # self.mean_read_length = numpy.mean(self.readlengths)

        log.warning("Average read length is %.4d"
                    % self.mean_read_length)
        log.warning("Average EMIRGE sequence length is %.5d"
                    % self.avg_emirge_seq_length)
        log.warning("Fragments mapped = %.9d"
                    % self.fragments_mapped)
        self.prob_min = (self.avg_emirge_seq_length*float(self.cov_thresh)) / (self.fragments_mapped*((int(self.paired_end)+1)*self.mean_read_length))


def do_iterations(em, max_iter):
    """
    an EM object is passed in, so that one could in theory start from a saved state
    this should be moved into the EM object.
    """
    bamfile_template = "bowtie.iter.%02d.PE.u.bam"
    os.chdir(em.cwd)

    em.max_iterations = max_iter

    if em.iteration_i < 0:  # first run
        em.do_iteration(em.current_bam_filename, em.current_reference_fasta_filename)

    while em.iteration_i < max_iter:
        subdir = os.path.join(em.cwd, "iter.%02d" % (em.iteration_i))
        em.do_iteration(os.path.join(subdir, bamfile_template % (em.iteration_i)),
                        os.path.join(subdir, "iter.%02d.cons.fasta" % (em.iteration_i)))
        # currently broken.  Not sure anyone was using this anyway
        # if em.iteration_i > 0 and (em.iteration_i % save_every == 0):
        #     filename = em.save_state()
        #     os.system("bzip2 -f %s &"%(filename))

    em.calc_cutoff_threshold()
    
    # clean up any global temporary files, i.e. rewritten reads files
    for filename in em.temporary_files:
        os.remove(filename)

    # compress last mapping (which we keep around)
    if os.path.exists(em.current_bam_filename) and em.current_bam_filename.endswith(".u.bam"):
        logthis = log.warningTimed(
            "Converting last mapping file (%s) to compressed bam"
            % (os.path.basename(em.current_bam_filename)))
        new_fn = em.current_bam_filename.rstrip(".u.sam") + ".bam"
        # p = Popen(["samtools", "view", "-h", "-b", em.current_bam_filename, "-o", new_fn], stdout = sys.stdout, stderr = sys.stderr)
        p = Popen("samtools view -h -b %s > %s"%(em.current_bam_filename, new_fn), shell=True, stderr = sys.stderr)
        returncode = p.wait()
        if returncode == 0:
            logthis.done()
            os.remove(em.current_bam_filename)
            em.current_bam_filename = new_fn
        else:
            logthis.failed("Could not convert last mapping file (%s) to compressed bam"
                           % (os.path.basename(em.current_bam_filename)))


def do_premapping(pre_mapping_dir, options):
    """
    Do only if metagenomic reads
    IN: the metagenomic reads
    OUT: a new set of reads to be used in the iterations
    """

    if not os.path.exists(pre_mapping_dir):
        os.mkdir(pre_mapping_dir)

    nicestring = ""
    if options.nice_mapping is not None:
        nicestring = "nice -n %d"%(options.nice_mapping)  # TODO: fix this so it isn't such a hack and will work in non-bash shells.  Need to rewrite all subprocess code, really (s$

    reads_ascii_offset = {False: 64, True: 33}[options.phred33]

    premapSam = os.path.join(pre_mapping_dir, "bowtie_pre_mapping.PE.sam")
    premap_reads_1 = os.path.join(pre_mapping_dir, "pre_mapped_reads.1.fastq")
    premap_reads_2 = os.path.join(pre_mapping_dir, "pre_mapped_reads.2.fastq")

    if options.fastq_reads_1.endswith(".gz"):
        option_strings = ["gzip -dc "]
    else:
        option_strings = ["cat "]


    # premapping done as single reads regardless of whether paired mapping or not  CAN'T DEAL W/GZIPPED READ 2 HERE
    if options.fastq_reads_2 is not None:
        option_strings.extend([options.fastq_reads_1,options.fastq_reads_2,nicestring, reads_ascii_offset, options.processors,options.bowtie2_db,premapSam])
        cmd = """%s %s %s | %s bowtie2 --very-sensitive-local --phred%d -t -p %s -k1 -x %s --no-unal -S %s -U - """ %tuple(option_strings)
       
    log.warning("Performing pre mapping with command:\n%s" % cmd)
    p = Popen(cmd, shell=True, stdout=sys.stdout, stderr=PIPE, close_fds=True)
    p.wait()
    stderr_string = p.stderr.read()
    sys.stdout.write(stderr_string)
    sys.stdout.flush()
    

    # get IDs of mapped reads    
    sam = pysam.AlignmentFile(premapSam, 'r')
    keepers = set()
    for read in sam.fetch():
        keepers.add(read.query_name)

    ## use IDs to create new fastq files of reads where at least one of the pair mapped in the premapping step
    r1_in = (options.fastq_reads_1)
    r2_in = (options.fastq_reads_2)
    p1_out = open(premap_reads_1, 'w')
    p2_out = open(premap_reads_2, 'w')

    # this code from fastq_pull_sequence:
    for infile, outfile in [(r1_in, p1_out), (r2_in, p2_out)]:
        ks = Kseq(infile)
        keptseqs = 0
        total_seqs = 0
        while 1:
            t = ks.read_sequence_and_quals()  # (name, sequence, qualstring)
            if t is None:
                break

            # get name up to first whitespace, check if in file
            if t[0].split()[0] in keepers:
                outfile.write("@%s\n%s\n+\n%s\n" % (t[0], t[1], t[2]))
                keptseqs += 1
            total_seqs += 1

    log.warning("Total records read: %s" % (total_seqs))
    log.warning("Total premapped records written: %s" % (keptseqs))


# bowtie2 version:
def do_initial_mapping_bt2(em, working_dir, options):
    """
#    IN:  takes the working directory and an OptionParser options object
#   
#    does the initial 1-reference-per-read bowtie mapping to initialize the algorithm
#    OUT:  path to the bam file from this initial mapping
#    """
    initial_mapping_dir = os.path.join(working_dir, "initial_mapping")
    if not os.path.exists(initial_mapping_dir):
        os.mkdir(initial_mapping_dir)

    minins = max((options.insert_mean - 3 * options.insert_stddev), options.max_read_length)
    maxins = options.insert_mean + 3 * options.insert_stddev
    bampath_prefix = os.path.join(initial_mapping_dir, "initial_bowtie_mapping.PE")

    nicestring = ""
    if options.nice_mapping is not None:
        nicestring = "nice -n %d"%(options.nice_mapping)  # TODO: fix this so it isn't such a hack and will work in bash.  Need to rewrite all subprocess code, really (shell=False)
    reads_ascii_offset = {False: 64, True: 33}[options.phred33]
    if options.fastq_reads_1.endswith(".gz"):
        option_strings = ["gzip -dc "]
    else:
        option_strings = ["cat "]
    # shared regardless of whether paired mapping or not
    option_strings.extend([options.fastq_reads_1, nicestring, reads_ascii_offset, options.processors])

    # PAIRED END MAPPING
    if options.fastq_reads_2 is not None:
        option_strings.extend([minins, maxins, options.bowtie2_db, options.fastq_reads_2, bampath_prefix])
        cmd = "%s %s | %s bowtie2 -D 20 -R 3 -N 0 -L 20 -i S,1,0.50 --no-unal --phred%d -t -p %s -I %d -X %d --no-mixed --no-discordant -x %s -1 - -2 %s | samtools view -b -S -u - > %s.u.bam "%tuple(option_strings)    
    # SINGLE END MAPPING
    else:
        option_strings.extend([options.bowtie2_db, bampath_prefix])
        cmd = "%s %s | %s bowtie2 -D 20 -R 3 -N 0 -L 20 -i S,1,0.50 --no-unal --phred%d -t -p %s -x %s -U - | samtools view -b -S -u - > %s.u.bam "%tuple(option_strings)    


    log.warning("Performing initial mapping with command:\n%s" % cmd)
    p = Popen(cmd, shell=True, stdout=sys.stdout, stderr=PIPE, close_fds=True)
    p.wait()
    stderr_string = p.stderr.read()
    em.fragments_mapped = em.get_frags_mapped_bt2(stderr_string)
    # re-print this to stdout, since we stole it.
    sys.stdout.write(stderr_string)
    sys.stdout.flush()

    return bampath_prefix + ".u.bam"


    # original bowtie1 version:
def do_initial_mapping(em, working_dir, options):
    
    """
    IN:  takes the em object, working directory and an OptionParser options object

    does the initial 1-reference-per-read bowtie mapping to initialize the algorithm
    OUT:  path to the bam file from this initial mapping

    TODO:  move this to em method.  A bit clumsy right now.
    """
    initial_mapping_dir = os.path.join(working_dir, "initial_mapping")
    if not os.path.exists(initial_mapping_dir):
        os.mkdir(initial_mapping_dir)

    # minins = max((options.insert_mean - 3*options.insert_stddev), options.max_read_length) # see comments above.  This assumes there might be adapter sequence in dovetailed reads
    minins = max((options.insert_mean - 3*options.insert_stddev), 0) # Puts burden on user to make sure there are no adapter sequences in input reads. 
    maxins = options.insert_mean + 3*options.insert_stddev
    bampath_prefix = os.path.join(initial_mapping_dir, "initial_bowtie_mapping.PE")

    nicestring = ""
    if options.nice_mapping is not None:
        nicestring = "nice -n %d"%(options.nice_mapping)  # TODO: fix this so it isn't such a hack and will work in non-bash shells.  Need to rewrite all subprocess code, really (shell=False)
    reads_ascii_offset = {False: 64, True: 33}[options.phred33]
    if options.fastq_reads_1.endswith(".gz"):
        option_strings = ["gzip -dc "]
    else:
        option_strings = ["cat "]
    # shared regardless of whether paired mapping or not
    option_strings.extend([options.fastq_reads_1, nicestring, reads_ascii_offset, options.processors, BOWTIE_l, BOWTIE_e])
    samtools_cmd    = "samtools view -S -h -u -b -F 0x0004 -"  # -F instead of piping to awk?    |  awk '{if ($3!="*") print }'

    # PAIRED END MAPPING
    if options.fastq_reads_2 is not None:
        option_strings.extend([minins, maxins, options.bowtie_db, options.fastq_reads_2, samtools_cmd, bampath_prefix])
        cmd = """%s %s | %s bowtie --phred%d-quals -t -p %s -n 3 -l %s -e %s --best --sam --chunkmbs 512 --minins %s --maxins %s %s -1 - -2 %s | %s > %s.u.bam """%tuple(option_strings)
    # SINGLE END MAPPING
    else:
        option_strings.extend([options.bowtie_db, samtools_cmd, bampath_prefix])
        cmd = """%s %s | %s bowtie --phred%d-quals -t -p %s -n 3 -l %s -e %s --best --sam --chunkmbs 512  %s - | %s > %s.u.bam """%tuple(option_strings)

    
    log.warning("Performing initial mapping with command:\n%s" % cmd)
    p = Popen(cmd, shell=True, stdout=sys.stdout, stderr=PIPE, close_fds=True)
    p.wait()
    stderr_string = p.stderr.read()
    em.fragments_mapped = em.get_frags_mapped_bt1(stderr_string)
    # re-print this to stdout, since we stole it.
    sys.stdout.write(stderr_string)
    sys.stdout.flush()

    return bampath_prefix + ".u.bam"


def resume(working_dir, options):
    """
    resume from a previous run.

    Takes the emirge working dir, and an OptionParser options object
    """
    raise NotImplementedError, "This option is currently broken, and will be fixed in a later version."
    em = EM("", "", 0, 0)  # reads1_filepath, reads2_filepath, insert_mean, insert_sd
    data_path = os.path.join(working_dir, "iter.%02d"%(options.resume_from), 'em.%02i.data.pkl.bz2'%(options.resume_from))
    log.warning("Loading saved state from %s..." % data_path)
    em.load_state(data_path)
    log.warning("Done.")

    # if the current working dir has been copied or moved, the old state will no longer be valid,
    # so need to set this again:
    em.cwd = working_dir

    # secretly (not advertised) options allowed to change in a resume
    if options.fastq_reads_1 is not None:
        em.reads1_filepath = os.path.abspath(options.fastq_reads_1)
    if options.fastq_reads_2 is not None:
        em.reads2_filepath = os.path.abspath(options.fastq_reads_2)

    # now process any *relevant* options:
    # this is broken right now because it just reverts all to defaults.
    # if options.processors is not None:
    #     em.n_cpus = options.processors
    # if options.snp_fraction_thresh is not None:
    #     em.snp_percentage_thresh = options.snp_fraction_thresh
    # if options.variant_fraction_thresh is not None:
    #     em.snp_minor_prob_thresh = options.variant_fraction_thresh
    # if options.join_threshold is not None:
    #     em.cluster_thresh = options.join_threshold
    # if options.min_depth is not None:
    #     em.min_depth = options.min_depth
    # if options.nice_mapping is not None:
    #     em.mapping_nice = options.nice_mapping

    do_iterations(em, max_iter=options.iterations, save_every=options.save_every)


def post_process(em, working_dir):
    """ Do all the postprocessing for the EMIRGE run, producing a fasta file of all EMIRGE sequences produced that meet the estimated abundance threshold to achieve an
    estimated average coverage of 20X (default) or other user specified value.  Also produces a raw file of all EMIRGE sequences produced, but not recommended to be used
    in later analyses.  Final clustering is performed at 97% ID (default) but can be changed with the '-j' flag. 
    """

    #first need to do rename(em) with no probmin - keeping all sequences for clustering and writing out the raw output file
    nomin_fasta_filename = os.path.join(working_dir, em.output_files_prefix+"_nomin_iter."'%02d'%em.max_iterations +".RAW.fasta")
    if os.path.exists(nomin_fasta_filename):
        log.warning("WARNING: overwriting file %s" % nomin_fasta_filename)
    #nomin_file_handle = open(nomin_fasta_filename, 'w')
    rename(em.final_iterdir,nomin_fasta_filename,  em.output_files_prefix, prob_min=None,no_N = False, no_trim_N = True)

    
    #next need to cluster using vsearch at the user specified threshold, default =0.97
    centroids=os.path.join(working_dir,"centroids.tmp")
    uc=os.path.join(working_dir,"uc.tmp")
    cmd = "vsearch --cluster_smallmem %s -usersort -notrunclabels -id %.2f -centroids %s -uc %s "%(nomin_fasta_filename,em.cluster_thresh,centroids,uc)
    log.info("vsearch command was:\n%s" % (cmd))

    check_call(cmd, shell=True, stdout=sys.stdout, stderr=sys.stderr)

    # now merging cluster abundances and writing out the fasta file with merged
    # abundance over cutoff
    log.warning("Minimum abundance for estimated %.2dX coverage is %.6f"
                % (em.cov_thresh, em.prob_min))
    clustered_fasta=os.path.join(working_dir,em.output_files_prefix+"_iter."'%02d'%em.max_iterations+"_"'%.6f'%em.prob_min+".fasta")
    outfile = open(clustered_fasta, 'w')
    size_pattern = re.compile(r'NormPrior=([0-9\.]+)')

    cluster_sizes = {}
    for line in open(uc, 'r'):
        atoms = line.strip().split('\t')
        if atoms[0] == 'S':  # seed
            # get seed size, add to current cluster size
            cluster_sizes[atoms[8]] = cluster_sizes.get(atoms[8], 0) + float(size_pattern.search(atoms[8]).groups()[0])
        elif atoms[0] == 'H':  # hit
            # get hit size, add to current cluster size
            cluster_sizes[atoms[9]] = cluster_sizes.get(atoms[9], 0) + float(size_pattern.search(atoms[8]).groups()[0])
        elif atoms[0] == 'C':
            break
        else:
            raise ValueError, "Unknown code in uc file: %s" % atoms[0]


    good_ids = {}
    for line in open(centroids, 'r'):
        if line.startswith('>'):
            ID = line.strip().split(">")[1]
            if cluster_sizes[ID] >= em.prob_min:
                good_ids[ID]=((size_pattern.sub('comb_abund=%f'%cluster_sizes[ID], line)))  # collect IDs of those sequences whose combined cluster abundance is over the calculated$

    # header should be just containing comb_abund.  As it stands, haven't replaced/removed Prior=
    for record in SeqIO.parse(open(centroids,'r'),'fasta'):
        if record.description in good_ids:
            atoms = good_ids[record.description].strip(">").split(" ")
            record.id = atoms[0]
            record.description = " ".join(atoms[1:])
            SeqIO.write(record, outfile, 'fasta')

    outfile.close()
    os.remove(centroids)
    os.remove(uc)


def dependency_check():
    """
    check presence, versions of programs used in emirge
    TODO: right now just checking vsearch, as the command line params
    and behavior are finicky and seem to change from version to
    version
    """
    # vsearch
    working_maj = 1
    working_minor = 1
    working_minor_minor = 0
    match = re.search(r'vsearch([^ ])* v([0-9]*)\.([0-9]*)\.([0-9]*)',
                      Popen("vsearch --version", shell=True, stdout=PIPE).stdout.read())
    if match is None:
        log.critical("FATAL: vsearch not found in path!")
        exit(0)
    binary_name, vsearch_major, vsearch_minor, vsearch_minor_minor = match.groups()
    vsearch_major = int(vsearch_major)
    vsearch_minor = int(vsearch_minor)
    vsearch_minor_minor = int(vsearch_minor_minor)
    if vsearch_major < working_maj or \
       (vsearch_major == working_maj and (vsearch_minor < working_minor or \
                                          (vsearch_minor == working_minor and vsearch_minor_minor < working_minor_minor))):
        log.critical("FATAL: vsearch version found was %s.%s.%s.\n"
                     "emirge works with version >=  %s.%s.%s\n"
                     "vsearch has different command line arguments and minor bugs"
                     "in previous versions that can cause problems."
                     % (vsearch_major, vsearch_minor, vsearch_minor_minor,
                        working_maj, working_minor, working_minor_minor))
        exit(0)


def main(argv=sys.argv[1:]):
    """
    command line interface to emirge

    """
    dependency_check()

    parser = OptionParser(USAGE)

    # REQUIRED
    group_reqd = OptionGroup(parser, "Required flags",
                             "These flags are all required to run EMIRGE, and may be supplied in any order.")

    group_reqd.add_option("-1", dest="fastq_reads_1", metavar="reads_1.fastq[.gz]",
                      type="string",
                      help="path to fastq file with \\1 (forward) reads from paired-end sequencing run, or all reads from single-end sequencing run.  File may optionally be gzipped.  EMIRGE expects ASCII-offset of 64 for quality scores (but see --phred33).  (Note that running EMIRGE with single-end reads is largely untested.  Please let me know how it works for you.)")
    group_reqd.add_option("-f", "--fasta_db",
                      type="string",
                      help="path to fasta file of candidate SSU sequences")
    group_reqd.add_option("-b", "--bowtie_db",
                      type="string",
                      help="precomputed bowtie index of candidate SSU sequences (path to appropriate prefix; see --fasta_db)")
    group_reqd.add_option("-l", "--max_read_length",
                      type="int", default=0,
                      help="""length of longest read in input data.""")
    group_reqd.add_option("-o","--output_files_prefix",
                        type="string", default="EMIRGE",
                        help="prefix to be used for final output fasta file and EMIRGE sequences reconstructed") 
    group_reqd.add_option("-B", "--bowtie2_db",
                      type="string",
                      help="precomputed bowtie2 index of candidate SSU sequences (path to appropriate prefix; see --fasta_db)")
    parser.add_option_group(group_reqd)

    # REQUIRED for paired end
    group_reqd_PE = OptionGroup(parser, "Required flags for paired-end reads",
                             "These flags are required to run EMIRGE when you have paired-end reads (the standard way of running EMIRGE), and may be supplied in any order.")
    group_reqd_PE.add_option("-2", dest="fastq_reads_2", metavar="reads_2.fastq",
                      type="string",
                      help="path to fastq file with \\2 (reverse) reads from paired-end run.  File must be unzipped for mapper.  EMIRGE expects ASCII-offset of 64 for quality scores (but see --phred33).")
    group_reqd_PE.add_option("-i", "--insert_mean",
                      type="int", default=0,
                      help="insert size distribution mean.")
    group_reqd_PE.add_option("-s", "--insert_stddev",
                      type="int", default=0,
                      help="insert size distribution standard deviation.")
    parser.add_option_group(group_reqd_PE)

    # OPTIONAL
    group_opt = OptionGroup(parser, "Optional parameters",
                             "Defaults should normally be fine for these options in order to run EMIRGE")
    group_opt.add_option("-n", "--iterations",
                      type="int", default=40,
                      help="""Number of iterations to perform.  It may be necessary to use more iterations for more complex samples (default=%default)""")
    group_opt.add_option("-a", "--processors",
                      type="int", default=multiprocessing.cpu_count(),
                      help="""Number of processors to use in the mapping steps.  You probably want to raise this if you have the processors. (default: use all available processors)""")
    group_opt.add_option("-m", "--mapping",
                         type="string",
                         help="path to precomputed initial mapping (bam file).  If not provided, an initial mapping will be run for you.")
    group_opt.add_option("-p", "--snp_fraction_thresh",
                      type="float", default="0.04",
                      help="If fraction of variants in a candidate sequence "
                           "exceeds this threshold, then split the candidate "
                           "into two sequences for next iteration.  See also "
                           "--variant_fraction_thresh. (default: %default)")
    group_opt.add_option("-v", "--variant_fraction_thresh",
                      type="float", default="0.1",
                      help="minimum probability of second most probable base at a site required in order to call site a variant.  See also --snp_fraction_thresh.  (default: %default)")
    group_opt.add_option("-j", "--join_threshold",
                      type="float", default="0.97",
                      help="If two candidate sequences share >= this fractional identity over their bases with mapped reads, then merge the two sequences into one for the next iteration.  (default: %default; valid range: [0.95, 1.0] ) ")
    group_opt.add_option("--meta", action="store_true",default="False",
                        help="If input reads are metagenomic, specify --meta to do a pre-mapping step.")
    group_opt.add_option("-d", "--debug",
                        action="store_true", default=False,
                        help="print debug information")
    group_opt.add_option("-q", "--quiet",
                         action="store_true", default=False,
                         help="be less verbose")
    group_opt.add_option("--indel_thresh",
                        type="float",default="0.3",
                        help="temporary flag to test indel thresholds")

    # DEPRECIATED
    # group_opt.add_option("-c", "--min_depth",
    #                   type="float",
    #                   default = 3,
    #                   help = "minimum average read depth below which a candidate sequence is discarded for next iteration(default: %default)")
    group_opt.add_option("-c", "--min_length_coverage",
                      type="float",
                      default = 0.3,
                      help = "minimum fraction of the length of a candidate reference sequence that must be covered by mapped reads.  If not met, a candidate sequence is discarded for the next iteration.  (default: %default; valid range: (0.0, 1.0])")
    group_opt.add_option("--nice_mapping",
                      type="int",
                      help="""If set, during mapping phase, the mapper will be "niced" by the Linux kernel with this value (default: no nice)""")
    # group_opt.add_option("-e", "--save_every",
    #                   type="int", default=10,
    #                   help="""every SAVE_EVERY iterations, save the programs state.  This allows you to run further iterations later starting from these save points.  The program will always save its state after the final iteration.  (default=%default)""")
    group_opt.add_option("--phred33",
                         action="store_true", default=False,
                         help="Illumina quality values in fastq files are the (fastq standard) ascii offset of Phred+33.  This is the new default for Illumina pipeline >= 1.8. DEFAULT is still to assume that quality scores are Phred+64")

    group_opt.add_option('-t', '--min_coverage_threshold',
                           type='int', default='20',
                           help="Expected minimum depth coverage.  Sequences are only included in output FASTA files if their expected coverage is greater than this value (calculated based on EMIRGE-estimated abundance and total number of reads mapped).  Default: %default")

    # --- HIDDEN --- for debugging or special use case

    # this option randomizes the priors calculated for algorithm
    # initialization.  Useful for testing how init affects final
    # sequences and how likely we are to get stuck in a local maxima.
    group_opt.add_option("--randomize_init_priors",
                         action="store_true", default=False,
                         help=SUPPRESS_HELP)

    # if this flag is set, then it is assumed that N reads in input
    # files are labeled with integer names from 0 to N-1, and the read
    # files will not be rewritten as a first step by emirge
    group_opt.add_option("--no_rewrite_reads",
                         action="store_true", default=False,
                         help=SUPPRESS_HELP)
    # --- END HIDDEN ---

    parser.add_option_group(group_opt)
    # # RESUME
    group_resume = OptionGroup(parser, "Resuming iterations",
                               "These options allow you to resume from a "
                               "previously interrupted run.  EMIRGE will look "
                               "for the last good iteration and begin with the "
                               "candidate SSU sequences and priors (current "
                               "abundance estimates) from that iteration.  "
                               "Currently, there is only one option associate "
                               "with resuming iterations: --resume.  The "
                               "following options cannot be changed from the "
                               "initial command, and if supplied with "
                               "--resume, are ignored: -1, -2, --fasta_db, "
                               "--bowtie_db, --mapping")
    group_resume.add_option("-r", "--resume", action="store_true",
                            help="Resume iterations with the priors and "
                                 "current SSU sequences from the last "
                                 "successful iteration.")
    # parser.add_option_group(group_resume)

    # ACTUALLY PARSE ARGS
    (options, args) = parser.parse_args(argv)

    # configure log level:
    log.setup(quiet=options.quiet, debug=options.debug)

    # minimal sanity checking of input
    if len(args) !=1:
        parser.error("DIR is required, and all options except DIR should have a flag associated with them (options without flags: %s)"%args)
    if options.join_threshold < 0.95 or options.join_threshold > 1:
        parser.error("join_threshold must be between [0.95, 1.0].  You supplied %.3f. (see --help)"%options.join_threshold)
    if options.min_length_coverage is not None:
        if options.min_length_coverage <= 0 or options.min_length_coverage >= 1:
            parser.error("--min_length_coverage (-c) must be between (0.0, 1.0).  You supplied %.3f. (see --help)"%options.min_length_coverage)

    for filename_option_string in ["fastq_reads_1", "fastq_reads_2", "fasta_db"]:
        filename_option = getattr(options, filename_option_string)
        if filename_option is not None:
            if not os.path.exists(filename_option):
                parser.error("file not found for --%s: %s"%(filename_option_string, filename_option))

    working_dir = os.path.abspath(args[0])

    sys.stdout.write("""If you use EMIRGE in your work, please cite these manuscripts, as appropriate.

Miller CS, Baker BJ, Thomas BC, Singer SW, Banfield JF (2011)
EMIRGE: reconstruction of full-length ribosomal genes from microbial community short read sequencing data.
Genome biology 12: R44. doi:10.1186/gb-2011-12-5-r44.

Miller CS, Handley KM, Wrighton KC, Frischkorn KR, Thomas BC, Banfield JF (2013)
Short-Read Assembly of Full-Length 16S Amplicons Reveals Bacterial Diversity in Subsurface Sediments.
PloS one 8: e56018. doi:10.1371/journal.pone.0056018.\n\n""")

    sys.stdout.write("imported _emirge C functions from: %s\n" % (amplicon.__file__))
    sys.stdout.write("Command:\n")
    sys.stdout.write(' '.join([__file__] + argv))
    sys.stdout.write('\n\n')
    total_start_time = time()
    sys.stdout.write("EMIRGE started at %s\n" % (ctime()))
    sys.stdout.flush()

    # some more sanity checking of options/args
    # RESUME case
    if options.resume:
        if not os.path.exists(working_dir):
            parser.error("You specified --resume, but %s does not exist"
                         % working_dir)
        # find last good directory
        pat = re.compile(r'iter.([0-9]{2,})$')
        current_i = -1
        # basically, this code just finds the second to last directory
        # available and calls that the last successfully completed directory.
        # If the sam file is not zipped, because the failure happened during
        # zipping, it zips it up.
        for lsname in sorted(os.listdir(working_dir)):
            if not os.isdir(lsname): continue
            try:
                this_i = int(pat.search(lsname).groups()[0])
            except AttributeError:  # no match
                continue
            if this_i > current_i:
                if not os.path.exists(os.path.join(working_dir,
                                                   "iter.%02i" % this_i + 1)):
                    continue
                else:
                    pass  # MARK -- need to finish


    # NORMAL case
    else:
        # below here, means that we are handling the NEW case (as opposed to resume)
        required = ["fastq_reads_1", "fasta_db", "bowtie_db", "max_read_length"]
        if options.fastq_reads_2 is not None:
            if options.fastq_reads_2.endswith('.gz'):
                parser.error("Read 2 file cannot be gzipped (see --help)")
            required.extend(["insert_mean", "insert_stddev"])

        for o in required:
            if getattr(options, o) is None or getattr(options, o) == 0:
                if o == 'bowtie_db':
                    if options.fasta_db:
                        parser.error("Bowtie index is missing (--bowtie_db). You need to build it before running EMIRGE\nTry:\n\nbowtie-build %s bowtie_prefix" % options.fasta_db)
                    else:
                        parser.error("Bowtie index is missing (--bowtie_db). You need to build it before running EMIRGE\nTry:\n\nbowtie-build candidate_db.fasta bowtie_prefix")
                elif o == 'fasta_db':
                    parser.error("Fasta file for candidate database is missing. Specify --fasta_db. (try --help for more information)")
                else:
                    parser.error("--%s is required, but is not specified (try --help)"%(o))
	
        if not os.path.exists(working_dir):
            os.mkdir(working_dir)
        elif len(os.listdir(working_dir)) > 1:
            # allow 1 file in case log file is redirected here.
            print >> sys.stderr, os.listdir(working_dir)
            parser.error(
                "Directory not empty: %s\n"
                "It is recommended you run emirge in a new directory each run; "
                "delete this directory or specify a new one."
                % working_dir)

    # clean up options to be absolute paths
    for o in ["fastq_reads_1", "fastq_reads_2", "fasta_db", "bowtie_db", "mapping"]:
        current_o_value = getattr(options, o)
        if current_o_value is not None:
            setattr(options, o, os.path.abspath(current_o_value))


    # IF METAGENOMIC, DO PRE-MAPPING
    if options.meta:
        # do the premapping and then feed those saved reads in as reads1_filepath and reads2_filepath
        pre_mapping_dir = os.path.join(working_dir, "pre_mapping")
        do_premapping(pre_mapping_dir,options)
        options.fastq_reads_1=os.path.join(pre_mapping_dir, "pre_mapped_reads.1.fastq")
        options.fastq_reads_2=os.path.join(pre_mapping_dir, "pre_mapped_reads.2.fastq")


    # finally, CREATE EM OBJECT
    em = EM(reads1_filepath=options.fastq_reads_1,
            reads2_filepath=options.fastq_reads_2,
            insert_mean=options.insert_mean,
            insert_sd=options.insert_stddev,
            output_files_prefix=options.output_files_prefix,
            cov_thresh=options.min_coverage_threshold,
            max_read_length=options.max_read_length,
            cluster_thresh=options.join_threshold,
            indel_thresh=options.indel_thresh,
            n_cpus=options.processors,
            cwd=working_dir,
            reads_ascii_offset={False: 64, True: 33}[options.phred33],
            rewrite_reads=not options.no_rewrite_reads)

    options.fastq_reads_1 = em.reads1_filepath # change these if necessary for do_initial_mapping.
    options.fastq_reads_2 = em.reads2_filepath

    # DO INITIAL MAPPING if not provided with --mapping
    if options.mapping is None:
        if options.bowtie2_db is not None:
            options.mapping = do_initial_mapping_bt2(em, working_dir, options)
        else:
            options.mapping = do_initial_mapping(em, working_dir, options)


    # if >= this percentage of bases are minor alleles, split candidate sequence
    em.snp_percentage_thresh = options.snp_fraction_thresh
    # if prob(N) for minor allele base N is >= this threshold, call site a minor allele
    em.snp_minor_prob_thresh = options.variant_fraction_thresh
    if options.min_length_coverage is not None:
        em.min_length_coverage = options.min_length_coverage
    # em.min_depth = options.min_depth  # DEPRECIATED
    if options.nice_mapping is not None:
        em.mapping_nice = options.nice_mapping

    if options.randomize_init_priors:
        print >> sys.stderr, "*" * 60
        print >> sys.stderr, "DEBUG: initialized priors will be randomized for testing purposes"
    em.initialize_EM(options.mapping, options.fasta_db, randomize_priors=options.randomize_init_priors)

    # BEGIN ITERATIONS
    do_iterations(em, max_iter=options.iterations, save_every=None)

    # WRITE THE OUTPUT FASTA FILES- renames and writes raw file and file with only seqs having estimated coverage over specified threshold (default=20X)
    post_process(em, working_dir)

    # print some info to user about final files produced, brief description, filename
    # TODO
    
    sys.stdout.write("EMIRGE finished at %s.  Total time: %s\n"%(ctime(), timedelta(seconds = time()-total_start_time)))


if __name__ == '__main__':
    main()<|MERGE_RESOLUTION|>--- conflicted
+++ resolved
@@ -379,15 +379,9 @@
         self.calc_priors()
 
         # now write a new fasta file.  Cull sequences below self.min_depth
-<<<<<<< HEAD
-        consensus_filename = os.path.join(self.iterdir, "iter.%02d.cons.fasta" % (self.iteration_i))
-        self.write_consensus(consensus_filename)  # culls and splits
-        # if self.iteration_i == self.max_iterations:
-=======
         consensus_filename = os.path.join(self.iterdir, "iter.%02d.cons.fasta"%(self.iteration_i))
         self.write_consensus(consensus_filename,reference_fasta_filename)    # culls and splits
         #if self.iteration_i == self.max_iterations:
->>>>>>> f49c8b57
         self.cluster_sequences(consensus_filename)  # merges sequences that have evolved to be the same (VSEARCH)
 
         # leave a few things around for later.  Note that print_priors also leaves sequence_name2sequence_i mapping, basically.
@@ -517,12 +511,8 @@
 
             # else passes culling thresholds
             title = self.sequence_i2sequence_name[seq_i]
-<<<<<<< HEAD
-            consensus = numpy.array([i2base.get(x, "N") for x in numpy.argsort(self.probN[seq_i])[:, -1]])
-=======
             consensus = numpy.array([i2base.get(x, "N") for x in numpy.argsort(self.probN[seq_i])[:,-1]])
             orig_bases = numpy.array(reference_fastafile.fetch(title).lower(), dtype='c')
->>>>>>> f49c8b57
 
             # check for deletion, collect deletion sites:
             deletion_threshold  = self.indel_thresh/2 #need to decide relative weight of competing insertions/deletions
@@ -662,11 +652,6 @@
                 self.unmapped_bases.append(self.unmapped_bases[seq_i].copy())
 
                 # write out minor strain consensus
-<<<<<<< HEAD
-                of.write(">%s\n" % (m_title))
-                minor_consensus = self.eval_indels(seq_i, minor_consensus, m_title)  # added for indels
-                of.write("%s\n" % ("".join(minor_consensus)))
-=======
                 of.write(">%s\n"%(m_title))
                 of_tmp.write(">%s\n"%(m_title))
                 minor_consensus = self.eval_indels(seq_i, minor_consensus, m_title,orig_bases,mask="soft") # added for indels
@@ -675,24 +660,17 @@
                 self.unmapped_bases.append(numpy.zeros(len(consensus),dtype=numpy.uint8))
                 print "new sequence %s is length %s"%(title,len(consensus))
                 self.num_seqs+=1
->>>>>>> f49c8b57
                 log.info("splitting sequence %d (%s) to %d (%s)...\n"
                          % (seq_i, title, seq_i_minor, m_title))
                 times_split.append(time() - seq_i_t0)
 
             # now write major strain consensus, regardless of whether there was a minor strain consensus
-<<<<<<< HEAD
-            of.write(">%s\n" % (title))
-            consensus = self.eval_indels(seq_i, consensus, title)  # added for indels
-            of.write("%s\n" % ("".join(consensus)))
-=======
             of.write(">%s\n"%(title))
             of_tmp.write(">%s\n"%(title))
             consensus = self.eval_indels(seq_i, consensus, title, orig_bases,mask="soft")  # added for indels
             of.write("%s\n"%("".join(consensus)))
             of_tmp.write("%s\n"%("".join(consensus)))
             self.num_seqs+=1
->>>>>>> f49c8b57
 
         # END LOOP
         loop_t_total = time() - loop_t0
@@ -776,49 +754,6 @@
   
         return new_cons
 
-<<<<<<< HEAD
-    def write_consensus_with_mask(self, reference_fastafilename, output_fastafilename, mask):
-        """
-        write a consensus sequence to output_fastafilename for each
-        sequence in probN where unmapped bases are replaced with:
-          mask == "hard"  --> N
-          mask == "soft"  --> lowercase letters
-        If masking with soft bases, use reference_fastafilename for bases to use for unmapped bases.
-        this is useful prior to vsearch clustering.
-
-        OUT: number of sequences processed
-        """
-        n_seqs = 0
-        i2base_get = self.i2base.get  # for speed
-        of = file(output_fastafilename, 'w')
-        reference_fastafile = pysam.Fastafile(reference_fastafilename)
-        
-        for seq_i in range(len(self.probN)):
-            if self.probN[seq_i] is None:
-                continue
-            title = self.sequence_i2sequence_name[seq_i]
-            consensus = numpy.array([i2base_get(x, "N") for x in numpy.argsort(self.probN[seq_i])[:,-1]])
-            orig_bases = numpy.array(reference_fastafile.fetch(title).lower(), dtype='c')
-            # now replace consensus bases with no read support with N
-            # unmapped_indices = numpy.where(self.unmapped_bases[seq_i] == 1)
-            unmapped_indices = numpy.where(consensus == "N")
-            if mask == "hard":
-                consensus[unmapped_indices] = 'N'
-            elif mask == "soft":
-                for unmapped_i in unmapped_indices[0]:
-                    consensus[unmapped_i] = orig_bases[unmapped_i] # return to original base if unmapped / ambiguous
-                # consensus[unmapped_indices] = [letter.lower() for letter in consensus[unmapped_indices]]
-            else:
-                raise ValueError, "Invalid valud for mask: %s (choose one of {soft, hard}"%mask
-            of.write(">%s\n"%(title))
-            of.write("%s\n"%("".join(consensus)))
-            n_seqs += 1
-        of.close()
-
-        return n_seqs
-
-=======
->>>>>>> f49c8b57
     def cluster_sequences(self, fastafilename):
         """
         Right now, this simply calls cluster_sequences_vsearch, which
@@ -881,21 +816,12 @@
             sens_string = "--maxaccepts 16 --maxrejects 256"
         if self.num_seqs < 500:
             sens_string = "--maxaccepts 32 --maxrejects 256"
-<<<<<<< HEAD
-        if num_seqs < 150:
-            algorithm = "-usearch_global"
-            sens_string = "--maxaccepts 0 --maxrejects 0"  # slower, but more sensitive.
-        # if really few seqs, then no use not doing smith-waterman or needleman wunsch alignments
-        if num_seqs < 50:
-            algorithm = "-usearch_global"
-=======
         if self.num_seqs < 150:
             algorithm="-usearch_global"
             sens_string = "--maxaccepts 0 --maxrejects 0"  # slower, but more sensitive.
         # if really few seqs, then no use not doing smith-waterman or needleman wunsch alignments
         if self.num_seqs < 50:
             algorithm="-usearch_global"
->>>>>>> f49c8b57
             sens_string = "-fulldp"
 
         cmd = "vsearch %s %s --db %s --id %.3f --query_cov 0.5 --target_cov 0.5 --strand plus --userout %s.us.txt --userfields query+target+id+caln+qlo+qhi+tlo+thi --threads %d %s --quiet"%\
