#!/usr/bin/env python2
"""
EMIRGE:
Expectation-Maximization Iterative Reconstruction of Genes from the Environment

Copyright (C) 2010-2012 Christopher S. Miller  (christopher.s.miller@ucdenver.edu)

    This program is free software: you can redistribute it and/or modify
    it under the terms of the GNU General Public License as published by
    the Free Software Foundation, either version 3 of the License, or
    (at your option) any later version.

    This program is distributed in the hope that it will be useful,
    but WITHOUT ANY WARRANTY; without even the implied warranty of
    MERCHANTABILITY or FITNESS FOR A PARTICULAR PURPOSE.  See the
    GNU General Public License for more details.

    You should have received a copy of the GNU General Public License
    along with this program.  If not, see <http://www.gnu.org/licenses/>

https://github.com/csmiller/EMIRGE

for help, type:
python emirge_amplicon.py --help
"""
USAGE = """usage: %prog DIR <required_parameters> [options]

This version of EMIRGE (%prog) attempts to reconstruct rRNA SSU genes
from Illumina amplicon data.  It can handle up to a few million rRNA
reads at a time.
DIR is the working directory to process data in.
Use --help to see a list of required and optional arguments

Additional information:
https://groups.google.com/group/emirge-users
https://github.com/csmiller/EMIRGE/wiki

If you use EMIRGE in your work, please cite these manuscripts, as appropriate.

Miller CS, Baker BJ, Thomas BC, Singer SW, Banfield JF (2011)
EMIRGE: reconstruction of full-length ribosomal genes from microbial community
short read sequencing data.
Genome biology 12: R44. doi:10.1186/gb-2011-12-5-r44.

Miller CS, Handley KM, Wrighton KC, Frischkorn KR, Thomas BC,
Banfield JF (2013)
Short-Read Assembly of Full-Length 16S Amplicons Reveals Bacterial Diversity in
Subsurface Sediments.
PloS one 8: e56018. doi:10.1371/journal.pone.0056018.
"""

import cPickle
import csv
import multiprocessing
import os
import re
import sys
from datetime import timedelta
from optparse import OptionParser, OptionGroup, SUPPRESS_HELP
from subprocess import Popen, PIPE, check_call
from time import ctime, time

import Emirge.amplicon as amplicon
import numpy
import pysam
from Bio import SeqIO
from Emirge.pykseq import Kseq
from scipy import sparse

from Emirge import io, log
from emirge_rename_fasta import rename

BOWTIE_l = 20
BOWTIE_e = 300

# currently, bowtie writes quals with an ascii offset of 33
BOWTIE_ASCII_OFFSET = 33


class EM(object):
    """
    driver class for EM algorithm
    """
    _VERBOSE = True
    base2i = {"A": 0, "T": 1, "C": 2, "G": 3, "D": 4}
    i2base = dict([(v, k) for k, v in base2i.iteritems()])
    # asciibase2i = {65:0,84:1,67:2,71:3}

    DEFAULT_ERROR = 0.05

    def __init__(self, reads1_filepath, reads2_filepath,
                 insert_mean,
                 insert_sd,
                 output_files_prefix,
                 cov_thresh,
                 n_cpus=1,
                 cwd=os.getcwd(),
                 max_read_length=76,
                 iterdir_prefix="iter.",
                 cluster_thresh=0.97,
                 indel_thresh=0.3,
                 mapping_nice=None,
                 reads_ascii_offset=64,
                 expected_coverage_thresh=10,
                 rewrite_reads=True):
        """
        n_cpus is how many processors to use for multithreaded steps
        (currently only the bowtie mapping)
        mapping_nice is nice value to add to mapping program
        """
        self.reads1_filepath = reads1_filepath
        self.reads2_filepath = reads2_filepath
        self.insert_mean = insert_mean
        self.insert_sd = insert_sd
        # add output_files_prefix to init args where
        # output_files_prefix = options.output_files_prefix
        self.output_files_prefix = output_files_prefix
        self.n_cpus = n_cpus
        self.mapping_nice = mapping_nice
        self.reads_ascii_offset = reads_ascii_offset

        self.iteration_i = None  # keeps track of which iteration we are on.
        self.cwd = cwd
        self.max_read_length = max_read_length
        self.iterdir_prefix = iterdir_prefix
        # if two sequences evolve to be >= cluster_thresh identical
        # (via vsearch), then merge them. [0, 1.0]
        self.cluster_thresh = cluster_thresh
        assert 0 <= self.cluster_thresh <= 1.0
        self.expected_coverage_thresh = expected_coverage_thresh
        self.indel_thresh = indel_thresh

        # Single numpy array.  Has the shape: (numsequences x numreads)
        # [numreads can be numpairs]
        self.likelihoods = None
        # = Pr(R_i|S_i),
        # the likelihood of generating read R_i given sequence S_i

        # list of numpy arrays.  list index is iteration number.
        # Each numpy array has the shape: (numsequences,)
        self.priors = []
        # = Pr(S_i),
        # the prior probability that sequence S generated any read

        # list of numpy arrays.  list index is iteration number.
        # Each numpy array has the shape: (numsequences x numreads)
        self.posteriors = []
        # = Pr(S_i|R_i),
        # the posterior probability that sequence S_i generated read R_i

        # dict's and list keeping id mappings between sequence names
        # and internal indices (seq_i)
        # index is stable between iterations.
        # If sequence_i2sequence value is None, means this sequence was
        # abandoned in a previous round
        self.sequence_name2sequence_i = {}
        # list index is iteration number:
        self.sequence_i2sequence_name = []
        self.refseq_lengths = []

        # seq_i --> iteration first seen.  Useful for keeping track of
        # when a sequence first appeared, and not allowing merging of
        # recently split out sequences
        self.split_seq_first_appeared = {}

        # in fastq input (number of reads **or number of read pairs**)
        self.n_reads = 0
        self.n_reads_mapped = 0
        self.n_sequences = 0

        # other constants, potentially changeable, tunable later,
        # or could incorporate into probabilistic model:
        #
        # minimum depth to keep sequence around for next round
        self.min_depth = 5.0
        # minimum prior probability for a sequence to keep it
        # around for next round (alternative to depth, which is
        # a little weird when you allow mappings to more than one place.
        # NOT YET IMPLEMENTED
        self.min_prior = None

        self.base_coverages = [] # list of numpy arrays -- per base coverage values.
        # EXPERIMENTAL:  Minimum coverage in order to be counted in
        #                min_length_coverage
        self.min_length_coverage_def = 1
        # EXPERIMENTAL.  Fraction of length that has to be covered by
        #                >= min_length_cov_depth
        self.min_length_coverage = None
        # if prob(N) for minor allele base N is >= this threshold, call
        # site a minor allele
        self.snp_minor_prob_thresh = 0.10
        # if >= this percentage of bases are minor alleles (according to
        # self.snp_minor_prob_thresh), then split this sequence into
        # two sequences.
        self.snp_percentage_thresh = 0.10

        # cov_thresh=options.min_coverage_threshold
        self.cov_thresh = cov_thresh

        if self.reads2_filepath is None:
            self.paired_end = False
        else:
            self.paired_end = True

        self.temporary_files = []  # to remove at end of run

        if rewrite_reads:
            (self.reads1, self.n_reads) = \
                io.ReindexReads(self.reads1_filepath)
            self.reads1_filepath = self.reads1.name
            if self.paired_end:
                (self.reads2, dummy) = \
                    io.ReindexReads(self.reads2_filepath)
                self.reads2_filepath = self.reads2.name
        else:
            # hidden option in main to avoid rewriting reads from big
            # files more than necessary if already has correct integer
            # read names, then simply count reads in file
            self.n_reads = io.FastqCountReads(self.reads1_filepath)

        log.info("Number of reads (or read pairs) in input file(s): %d"
                 % self.n_reads)

        # bool vector indicating whether read n was ever seen mapped
        self.reads_seen = numpy.zeros(self.n_reads, dtype=numpy.uint8)

        # where 1st dimension is read index (from rewritten file headers)
        # and second dimension is read number (0 or 1 ==> read /1 or read /2)
        # 3rd dimension for reads and quals is max_readlen
        self.reads = numpy.empty((self.n_reads, 2, self.max_read_length),
                                 dtype=numpy.uint8)
        self.quals = numpy.empty_like(self.reads)
        self.readlengths = numpy.empty((self.n_reads, 2), dtype=numpy.uint16)
        # read through reads file again, fill these.
        amplicon.populate_reads_arrays(self)

    @log.timed("Reading bam file")
    def read_bam(self, bam_filename, reference_fasta_filename):
        """
        reads a bam file and...
        updates:
                self.sequence_i2sequence_name   # a numpy array
                self.sequence_name2sequence_i   # a dict
                self.read_name2read_i           # a dict
                self.probN
                self.refseq_lengths

        doesn't do anything with these anymore, they should be populated and
        stable with _emirge.populate_reads_arrays
                self.reads
                self.quals
                self.readlengths

        creates a new EMPTY entry for (appends to list, removes t-2
                self.priors
                self.posteriors

        creates new each iteration (overwrites):
                self.likelihoods
                self.unmapped_bases
                self.coverage
                self.bamfile_data
                self.cigars

        This MUST maintain seq_i to name and read_i to name mappings between
        iterations, so that a single name always maintains the same index from
        one iteration to the next.  One result of this requirement is that the
        various matrices can always get larger in a later t, but never smaller
        (as reads or seqs are added)
        """

        self.current_bam_filename = bam_filename
        self.n_alignments = self.get_n_alignments_from_bowtie()
        self.current_reference_fasta_filename = reference_fasta_filename
        self.fastafile = pysam.Fastafile(self.current_reference_fasta_filename)
        self.cigars = []  # list of pysam cigartuples
        # populate in cython:
        #  self.sequence_name2sequence_i
        #  self.sequence_i2sequence_name
        #  self.bamfile_data  numpy array
        #     with (seq_i, read_i, pair_i, rlen, pos, is_reverse)
        #  self.cigars
        amplicon.process_bamfile(self, BOWTIE_ASCII_OFFSET)

        self.n_sequences = len(self.sequence_name2sequence_i)
        print "after bamfile, n_sequences is: %s"%self.n_sequences

        self.priors.append(numpy.zeros(self.n_sequences, dtype=numpy.float))
        self.likelihoods = sparse.coo_matrix(
            (self.n_sequences, self.n_reads), dtype=numpy.float
        )  # init all to zero.
        self.posteriors.append(sparse.lil_matrix(
            (self.n_sequences + 1, self.n_reads + 1), dtype=numpy.float)
        )

        # TODO: is this necessary any more?
        # or is bookkeeping with probN good enough now.
        self.probN = [None] * self.n_sequences
        # adjusted initialization to be same as probN as was done in emirge.py
        self.prob_indels = [None] * self.n_sequences
        self.unmapped_bases = [None] * self.n_sequences
        # need to calculate this each time? can't we set this once as
        # self.readlengths doesn't change with iters?
        self.mean_read_length = numpy.mean(self.readlengths)

        # reset probN for valid sequences (from
        # current_reference_fasta_filename). is this still necessary?
        # Or do I keep probN bookkeeping in order already?
        amplicon.reset_probN(self)  # also updates coverage values and culls via fraction of length covered, NEW: resets prob_indels as well
        # print >> sys.stderr, "DEBUG: reset_probN loop time: %s"%(timedelta(seconds = time()-t_check))

        for d in [self.priors, self.posteriors]:
            if len(d) > 2:
                trash = d.pop(0)  # no longer care about t-2
                del trash

    @log.timed("Initializing EM")
    def initialize_EM(self, bam_filename, reference_fasta_filename, randomize_priors=False):
        """
        Set up EM with two things so that first iteration can proceed:
           - Initial guesses of Pr(S) are made purely based on read counts, where each read is only allowed to
             map only once to a single best reference  (**if more than one alignment reported per read, raise exception!**).
           - Initial guess of Pr(N=n) (necessary for likelihood in Pr(S|R) is also calculated simply, with the assumption
             of 1 read (the best again) mapped to exactly 1 sequence.  Thus Pr(N=n) only takes the base call errors
             into account.  This is actually not done here, but rather the first time self.calc_probN is called.

           - bamfile for iteration 0 is assumed to have just one ("best") mapping per read.
           - there is no t-1 for t = 0, hence the need to set up Pr(S)

           if randomize_priors == True, then after calculating priors,
           shuffle them randomly.  This is useful for debugging
           purposes, to test effect of initialization, robustness of
           results, and how often the algorithm gets stuck in local
           maxima.
        """

        self.iteration_i = -1
        self.read_bam(bam_filename, reference_fasta_filename)

        # initialize priors.  Here just adding a count for each read mapped to each reference sequence
        # since bowtie run with --best and reporting just 1 alignment at random, there is some stochasticity here.
        for (seq_i, read_i, pair_i, rlen, pos, is_reverse) in self.bamfile_data:
            # if self.probN[seq_i] is not None:
            self.priors[-1][seq_i] += 1

        # this shouldn't be necessary with way I do initial mapping right now (all seq_i in priors should be nonzero initially)
        nonzero_indices = numpy.nonzero(self.priors[-1])  # only divide cells with at least one count.  Set all others to Pr(S) = 0
        self.priors[-1] = self.priors[-1][nonzero_indices] / self.priors[-1][nonzero_indices].sum()  # turn these into probabilities

        if randomize_priors:
            numpy.random.shuffle(self.priors[-1])

        self.priors.append(self.priors[-1].copy())  # push this back to t-1 (index == -2)

        # write priors as special case:
        self.print_priors(os.path.join(self.cwd, "priors.initialized.txt"))

    @log.timed("Running iteration {self.iteration_i}+1")  # FIXME i+1
    def do_iteration(self, bam_filename, reference_fasta_filename):
        """
        This starts with the M-step, so it requires that Pr(S) and Pr(N=n) from previous round are set.
        Pr(S) is used from the previous round's E-step.
        Pr(N=n) partially depends on the previous round's M-step.
        Once M-step is done, then E-step calculates Pr(S) based upon the just-calculated M-step.
        """
        self.iteration_i += 1

        self.iterdir = os.path.join(self.cwd, "%s%02d" % (self.iterdir_prefix, self.iteration_i))
        check_call("mkdir -p %s" % (self.iterdir), shell=True)
        self.read_bam(bam_filename, reference_fasta_filename)  # initializes all data structures.

        # m-step
        self.calc_likelihoods()
        self.calc_posteriors()

        # now e-step
        self.calc_priors()

        # now write a new fasta file.  Cull sequences below self.min_depth
        consensus_filename = os.path.join(self.iterdir, "iter.%02d.cons.fasta" % (self.iteration_i))
        self.write_consensus(consensus_filename)  # culls and splits
        # if self.iteration_i == self.max_iterations:
        self.cluster_sequences(consensus_filename)  # merges sequences that have evolved to be the same (VSEARCH)

        # leave a few things around for later.  Note that print_priors also leaves sequence_name2sequence_i mapping, basically.
        self.print_priors()
        self.print_probN()

        # delete bamfile from previous round (keep -- and convert to
        # compressed bam -- initial iteration mapping in the
        # background)
        if self.iteration_i == 0 and self.current_bam_filename.endswith(".u.bam"):  # initial iteration
            renamed = self.current_bam_filename.rstrip(".u.bam") + ".bam"
            # self.initial_compress_process = Popen(["samtools", "view", "-h", "-b", self.current_bam_filename, "-o", renamed], stdout = sys.stdout, stderr = sys.stderr)  # child process runs in background
            self.initial_compress_process = Popen("samtools view -h -b %s > %s" % (self.current_bam_filename, renamed),
                                                  shell=True, stderr=sys.stderr)  # child process runs in background

            self.initial_bam_filename_to_remove = self.current_bam_filename
        if self.iteration_i >= 1:
            os.remove(self.current_bam_filename)
            # check up on initial mapping compression background process once per iteration here
            if self.initial_compress_process is not None:
                poll = self.initial_compress_process.poll()
                if poll == 0:  # completed successfully
                    os.remove(self.initial_bam_filename_to_remove)
                    self.initial_compress_process = None  # don't bother in future
                elif poll is None:
                    if self.iteration_i == self.max_iterations - 1:  # shouldn't happen... but to be correct
                        print >> sys.stderr, "Waiting for initial bamfile to compress before finishing...",
                        self.initial_compress_process.wait()
                        print >> sys.stderr, "DONE"
                    else:
                        pass
                else:  # poll() returned something bad.
                    log.warning("Failed to compress initial mapping bamfile.\n"
                                "Failure with exit code: %s.\n"
                                "File remains uncompressed: %s"
                                % (poll, self.initial_bam_filename_to_remove))
                    self.initial_compress_process = None  # don't bother in future

        # now do a new mapping run for next iteration
        self.do_mapping(consensus_filename, nice=self.mapping_nice)

    @log.timed("Writing priors for iteration {self.iteration_i}")
    def print_priors(self, ofname=None):
        """
        leave a file in directory with nonzero priors printed out.
        """
        if ofname is not None:
            of = file(ofname, 'w')
        else:
            of = file(os.path.join(self.iterdir, "priors.iter.%02d.txt" % (self.iteration_i)), 'w')
        sequence_i2sequence_name_array = numpy.array(self.sequence_i2sequence_name)  # faster slicing?
        for seq_i, prior in enumerate(self.priors[-1]):
            seqname = sequence_i2sequence_name_array[seq_i]
            of.write("%d\t%s\t%.10f\n" % (seq_i, seqname, prior))

        of.close()

    @log.timed("Writing probN for iteration {self.iteration_i}")
    def print_probN(self):
        # python gzip.GzipFile is slow.  Use system call to gzip instead
        pickled_filename = os.path.join(self.iterdir, 'probN.pkl')
        cPickle.dump(self.probN, file(pickled_filename, 'w'), cPickle.HIGHEST_PROTOCOL)
        check_call("gzip -f %s" % (pickled_filename), shell=True, stdout=sys.stdout, stderr=sys.stderr)

    def calc_priors(self):
        """
        calculates priors [ Pr(S) ] based on
            Pr(S|R) (current posteriors from previous M step, this iteration)
        """
        # here we do have column summing with the posteriors
        # therefore, should be csc sparse type for efficient summing
        self.posteriors[-1] = self.posteriors[-1].tocsc()
        self.priors[-1] = numpy.asarray(self.posteriors[-1].sum(axis=1)).flatten() / self.posteriors[-1].sum()

    @log.timed("Writing consensus for iteration {self.iteration_i}")
    def write_consensus(self, outputfilename):
        """
        writes a consensus, taking the most probable base at each position, according to current
        values in Pr(N=n) (self.probN)

        only write sequences with coverage above self.min_depth (culling)
        split sequences with many minor alleles:
             self.snp_minor_prob_thresh     # if prob(N) for minor allele base N is >= this threshold, call site a minor allele
             self.snp_percentage_thresh     # if >= this percentage of bases are minor alleles (according to self.snp_minor_prob_thresh),
                                            # then split this sequence into two sequences.

        """
        log.info("\tsnp_minor_prob_thresh = %.3f" % (self.snp_minor_prob_thresh))
        log.info("\tsnp_percentage_thresh = %.3f" % (self.snp_percentage_thresh))

        splitcount = 0
        of = file(outputfilename, 'w')

        times_split   = []              # DEBUG
        times_posteriors   = []              # DEBUG
        seqs_to_process = len(self.probN) # DEBUG
        print "seqs to process = %s"%seqs_to_process

        i2base = self.i2base
        rows_to_add = []                # these are for updating posteriors at end with new minor strains
        cols_to_add = []
        data_to_add = []
        probNtoadd  = []  # for newly split out sequences

        self.posteriors[-1] = self.posteriors[-1].tolil()  # just to make sure this is in row-access-friendly format

        loop_t0 = time()
        for seq_i in range(len(self.probN)):
            seq_i_t0 = time()
            if self.probN[seq_i] is None: # means this sequence is no longer present in this iteration or was culled in reset_probN
                continue
            # FOLLOWING CULLING RULES REMOVED in favor of length-coverage culling in reset_probN()
            # check if coverage passes self.min_depth, if not don't write it (culling happens here)
            # if self.min_depth is not None and self.coverage[seq_i] < self.min_depth: #  and self.iteration_i > 5:
            #     # could adjust priors and posteriors here, but because
            #     # prior will already be low (b/c of low coverage) and
            #     # because next round will have 0 mappings (no sequence
            #     # in reference file to map to), this seems
            #     # unnecessary.

            #     # probNarray = None  # NOT PASSED BY REF, assignment is only local?
            #     self.probN[seq_i] = None
            #     cullcount += 1
            #     continue # continue == don't write it to consensus.

            # else passes culling thresholds
            title = self.sequence_i2sequence_name[seq_i]
            consensus = numpy.array([i2base.get(x, "N") for x in numpy.argsort(self.probN[seq_i])[:, -1]])

<<<<<<< HEAD
            ## check for deletion, collect deletion sites:
            #deletion_threshold  = self.indel_thresh
            #prob_indels_single = self.prob_indels[seq_i] #retreive single numpy matrix of prob_indel values for seq_i from prob_indels list of numpy matrices
            #del_hits=[]
            #for base_i in range (prob_indels_single.shape[0]):
            ## Eval if deletion exists at base position
            ## Divides weight of deletion, by the sum of both deletions and matches
            #    denominator = (prob_indels_single[base_i,0] + prob_indels_single[base_i,2])
            #    if denominator < 0:
            #        raise ValueError, "denominator should never be < 0 (actual: %s)"%denominator
            #    else:
            #        if (prob_indels_single[base_i,2] / denominator) > deletion_threshold:
            #            del_hits.append(base_i)
            # deletion_indices=numpy.array(del_hits)
=======
            # check for deletion, collect deletion sites:
            deletion_threshold  = self.indel_thresh
            prob_indels_single = self.prob_indels[seq_i] #retreive single numpy matrix of prob_indel values for seq_i from prob_indels list of numpy matrices
            del_hits=[]
            for base_i in range (prob_indels_single.shape[0]):
            # Eval if deletion exists at base position
            # Divides weight of deletion, by the sum of both deletions and matches
                denominator = (prob_indels_single[base_i,0] + prob_indels_single[base_i,2])
                if denominator < 0:
                    raise ValueError, "denominator should never be < 0 (actual: %s)"%denominator
                else:
                    if (prob_indels_single[base_i,2] / denominator) > deletion_threshold:
                        del_hits.append(base_i)
                    else:
                        self.probN[seq_i][base_i,4] = 0
            deletion_indices=numpy.array(del_hits)
>>>>>>> 8ab3407c

            # check for minor allele consensus, SPLIT sequence into two candidate sequences if passes thresholds.
            minor_indices = numpy.argwhere((self.probN[seq_i] >= self.snp_minor_prob_thresh).sum(axis=1) >= 2)[:, 0]
            if minor_indices.shape[0] > 0:
                minor_fraction_avg = numpy.mean(self.probN[seq_i][(minor_indices, numpy.argsort(self.probN[seq_i][minor_indices])[:, -2])])
            else:
                minor_fraction_avg = 0.0
            # NEW rule: only split sequence if *expected* coverage
            # of newly split minor sequence (assuming uniform read
            # coverage over reconstructed sequence) is > some
            # threshold.  Here, expected coverage is calculated
            # based on:
            # Prior(seq_i) * number of MAPPED reads * avg read length * 2 seq per pair
            expected_coverage_minor = ( self.priors[-1][seq_i] * minor_fraction_avg * self.n_reads_mapped * self.mean_read_length ) / self.probN[seq_i].shape[0]
            expected_coverage_major = ( self.priors[-1][seq_i] * (1-minor_fraction_avg) * self.n_reads_mapped * self.mean_read_length ) / self.probN[seq_i].shape[0]

            if self.reads2_filepath is not None:  # multipy by 2 because n_reads_mapped is actually number of mapped pairs
                expected_coverage_minor *= 2.0
                expected_coverage_major *= 2.0

            # Deletions will override minor indices, so remove conflicting indices from minor_indices array:
            # if deletion_indices.shape[0] > 0:
            #    mi=[]
            #    for i in minor_indices:
            #            if i not in deletion_indices:
            #                mi.append(i)
            #    minor_indices=numpy.array(mi)

            if (deletion_indices.shape[0])>0 or ((deletion_indices.shape[0] + minor_indices.shape[0]) / float(self.probN[seq_i].shape[0]) >= self.snp_percentage_thresh and \
                   expected_coverage_minor >= self.expected_coverage_thresh):
            #if minor_indices.shape[0] / float(self.probN[seq_i].shape[0]) >= self.snp_percentage_thresh and \
                   #expected_coverage_minor >= self.expected_coverage_thresh:
                # We split!
                splitcount += 1
                major_fraction_avg = 1.-minor_fraction_avg # if there's >=3 alleles, major allele keeps prob of other minors)
                minor_bases   = numpy.array([i2base.get(x, "N") for x in numpy.argsort(self.probN[seq_i][minor_indices])[:,-2]]) # -2 gets second most probable base
                minor_consensus = consensus.copy()               # get a copy of the consensus
                minor_consensus[minor_indices] = minor_bases     # replace the bases that pass minor threshold

<<<<<<< HEAD
                #remove deletion bases from minor_consensus - deletions form part of this new sequence
                #new_minor_c=[]
                #for i in range(minor_consensus.shape[0]):
                #    if not i in deletion_indices:
                #        new_minor_c.append(minor_consensus[i])
                # new_minor_c = numpy.array(new_minor_c)

=======
>>>>>>> 8ab3407c
                # now deal with naming.
                title_root = re.search(r'(.+)(_m(\d+))$', title)
                if title_root is None:  # no _m00 on this name
                    title_root = title[:]
                else:
                    title_root = title_root.groups()[0]
                # now check for any known name with same root and a _m on it.
                previous_m_max = max([0] + [int(x) for x in re.findall(r'%s_m(\d+)'%re.escape(title_root), " ".join(self.sequence_i2sequence_name))])
                m_title = "%s_m%02d"%(title_root, previous_m_max+1)

                # also split out Priors and Posteriors (which will be used in next round), split with average ratio of major to minor alleles.
                # updating priors first:
                old_prior = self.priors[-1][seq_i]
                self.priors[-1][seq_i] = old_prior * major_fraction_avg
                seq_i_minor = self.n_sequences
                self.n_sequences += 1
                self.sequence_i2sequence_name.append(m_title)
                assert len(self.sequence_i2sequence_name) == self.n_sequences
                assert len(self.sequence_i2sequence_name) == seq_i_minor + 1
                self.sequence_name2sequence_i[m_title] = seq_i_minor
                self.split_seq_first_appeared[seq_i] = self.iteration_i
                self.refseq_lengths.append(consensus.shape[0])
                assert len(self.refseq_lengths) == self.n_sequences
                # how I adjust probN here for newly split seq doesn't really matter,
                # as it is re-calculated next iter.
                # this only matters for probN.pkl.gz file left behind for this iteration.
                # for now just set prob(major base) = 0 and redistribute prob to other bases for minor,
                # and set prob(minor base) = 0 and redistribute prob to other bases for major
                # MINOR
                major_base_i = numpy.argsort(self.probN[seq_i][minor_indices])[:, -1]
                newprobNarray = self.probN[seq_i].copy()
                newprobNarray[(minor_indices, major_base_i)] = 0
                #if deletion_indices.shape[0]> 0:
                 #   deletion_base_i = numpy.argsort(self.probN[seq_i][deletion_indices])[:,-1]
                  #  newprobNarray[(deletion_indices,deletion_base_i)] = 0  #set major to 0 for deletion base?
                newprobNarray = newprobNarray / numpy.sum(newprobNarray, axis=1).reshape(newprobNarray.shape[0], 1)
                probNtoadd.append(newprobNarray)
                self.base_coverages.append(numpy.zeros_like(self.base_coverages[seq_i])) #why are we doing this?!?!?

                # MAJOR
                minor_base_i = numpy.argsort(self.probN[seq_i][minor_indices])[:, -2]
                self.probN[seq_i][(minor_indices, minor_base_i)] = 0
                self.probN[seq_i] = self.probN[seq_i] / numpy.sum(self.probN[seq_i], axis=1).reshape(self.probN[seq_i].shape[0], 1)

                new_priors = numpy.zeros(seq_i_minor + 1, dtype=self.priors[-1].dtype)
                new_priors[:-1] = self.priors[-1].copy()
                new_priors[seq_i_minor] = old_prior * minor_fraction_avg
                trash = self.priors.pop()
                del trash
                self.priors.append(new_priors)

                # keep track of all new minor data to add and add it
                # once at end for ALL split sequences with one coo
                # matrix construction, instead of each iteration.

                t_posterior = time()
                # new_read_probs, new_rows, new_cols = adjust_posteriors_for_split(AAAA, BBBB, CCCC) # TODO: could move to Cython
                # updating posteriors. for each seq-read pair with prob > 0, split prob out to major and minor seq.
                new_cols = self.posteriors[-1].rows[seq_i] # col in coo format
                new_read_probs  = [x * minor_fraction_avg for x in self.posteriors[-1].data[seq_i]]  # data in coo format
                new_rows = [seq_i_minor] * new_cols  # row in coo
                # format

                # add new read probs to cache of new read probs to add at end of loop
                rows_to_add.extend(new_rows)
                cols_to_add.extend(new_cols)
                data_to_add.extend(new_read_probs)

                # adjust old read probs to reflect major strain
                self.posteriors[-1].data[seq_i] = [x * major_fraction_avg for x in self.posteriors[-1].data[seq_i]]
                times_posteriors.append(time() - t_posterior)

                # adjust self.unmapped_bases (used in clustering).  For now give same pattern as parent
                self.unmapped_bases.append(self.unmapped_bases[seq_i].copy())

                # write out minor strain consensus
                of.write(">%s\n" % (m_title))
                minor_consensus = self.eval_indels(seq_i, minor_consensus, m_title)  # added for indels
                of.write("%s\n" % ("".join(minor_consensus)))
                log.info("splitting sequence %d (%s) to %d (%s)...\n"
                         % (seq_i, title, seq_i_minor, m_title))
                times_split.append(time() - seq_i_t0)

            # now write major strain consensus, regardless of whether there was a minor strain consensus
            of.write(">%s\n" % (title))
            consensus = self.eval_indels(seq_i, consensus, title)  # added for indels
            of.write("%s\n" % ("".join(consensus)))

        # END LOOP
        loop_t_total = time() - loop_t0
        # update posteriors matrix with newly added minor sequences new_posteriors via coo, then convert to csr.
        new_posteriors = self.posteriors[-1].tocoo()  # first make a copy in coo format
        # then create new coo matrix with new shape, appending new row, col, data to old row, col, data

        new_posteriors = sparse.coo_matrix((numpy.concatenate((new_posteriors.data, data_to_add)),
                                            (numpy.concatenate((new_posteriors.row, rows_to_add)),
                                             numpy.concatenate((new_posteriors.col, cols_to_add)))),
                                           shape=(self.n_sequences, self.posteriors[-1].shape[1]),
                                           dtype=new_posteriors.dtype).tocsr()

        # finally, exchange in this new matrix
        trash = self.posteriors.pop()
        del trash
        self.posteriors.append(new_posteriors)

        # update probN array:
        self.probN.extend(probNtoadd)

        log.info("Split out %d new minor strain sequences." % (splitcount))
        if splitcount > 0:
            log.info("Average time for split sequence: [%.6f seconds]"
                     % numpy.mean(times_split))
            log.info("Average time for posterior update: [%.6f seconds]"
                     % numpy.mean(times_posteriors))
            log.info("Average time for non-split sequences: [%.6f seconds]"
                     % ((loop_t_total - sum(times_split)) / (seqs_to_process - len(times_split))))

    def eval_indels(self, seq_i, consensus, title):
        # Evaluates consensus sequence for write outs against the prob_indels array.  deletes or inserts bases as appropriate
        # OUT:   returns a list of single character bases as new consensus
<<<<<<< HEAD
        deletion_threshold = self.indel_thresh
=======
>>>>>>> 8ab3407c
        insertion_threshold = self.indel_thresh
        new_cons = []
        prob_indels_single = self.prob_indels[seq_i] #retreive single numpy matrix of prob_indel values for seq_i from prob_indels list of numpy matrices
        for base_i in range (prob_indels_single.shape[0]):
            # Eval if deletion exists at base position
            # Divides weight of deletion, by the sum of both deletions and matches
            denominator = (prob_indels_single[base_i,0] + prob_indels_single[base_i,2])
            
            if denominator < 0:
                raise ValueError, "denominator should never be < 0 (actual: %s)" % denominator

            elif denominator == 0:  # nothing mapped to this base.  Use consensus base from reference
                new_cons.append(consensus[base_i])

            else:
                if consensus[base_i] != "D":
                    new_cons.append(consensus[base_i]) # not deleted
                #if (prob_indels_single[base_i,2]) == 0:  # no evidence for deletion
                    #new_cons.append(consensus[base_i]) # not deleted
                #elif (prob_indels_single[base_i,2] / denominator) < deletion_threshold: #doesn't meet criteria for deletion
                 #   new_cons.append(consensus[base_i]) # not deleted
                else:
                    # delete (add nothing to new consensus)
                    log.info("Modified reference sequence %d (%s) with a deletion of base %d "
                             % (seq_i, title, base_i))
    

            # Eval if insertion exists after base position
                if (prob_indels_single[base_i,1]) == 0:  # no evidence for insertion
                    continue
            # if summed weights of insertion is greater than sum of reads mapped nearby (at base on left flank of proposed insertion (because it's easy), i-1)
                elif (prob_indels_single[base_i,1] / denominator) > insertion_threshold: 
<<<<<<< HEAD
                    new_cons.append('N')
                    log.info("Modified reference sequence %d (%s) with a single base "
                             "insertion after base %d"
                             % (seq_i, title, base_i))
                else:  # no insertion
=======
                    for i in range(int(prob_indels_single[base_i,3])+1):
                        new_cons.append('N')
                    log.info("Modified reference sequence %d (%s) with an "
                             "insertion of %s bases after base %d"
                             % (seq_i, title, str(int(prob_indels_single[base_i,3])),base_i))
                else: # no insertion
>>>>>>> 8ab3407c
                    continue
  
        return new_cons

    def write_consensus_with_mask(self, reference_fastafilename, output_fastafilename, mask):
        """
        write a consensus sequence to output_fastafilename for each
        sequence in probN where unmapped bases are replaced with:
          mask == "hard"  --> N
          mask == "soft"  --> lowercase letters
        If masking with soft bases, use reference_fastafilename for bases to use for unmapped bases.
        this is useful prior to vsearch clustering.

        OUT: number of sequences processed
        """
        n_seqs = 0
        i2base_get = self.i2base.get  # for speed
        of = file(output_fastafilename, 'w')
        reference_fastafile = pysam.Fastafile(reference_fastafilename)
        
        for seq_i in range(len(self.probN)):
            if self.probN[seq_i] is None:
                continue
            title = self.sequence_i2sequence_name[seq_i]
            consensus = numpy.array([i2base_get(x, "N") for x in numpy.argsort(self.probN[seq_i])[:,-1]])
            orig_bases = numpy.array(reference_fastafile.fetch(title).lower(), dtype='c')
            # now replace consensus bases with no read support with N
            # unmapped_indices = numpy.where(self.unmapped_bases[seq_i] == 1)
            unmapped_indices = numpy.where(consensus == "N")
            if mask == "hard":
                consensus[unmapped_indices] = 'N'
            elif mask == "soft":
                for unmapped_i in unmapped_indices[0]:
                    consensus[unmapped_i] = orig_bases[unmapped_i] # return to original base if unmapped / ambiguous
                # consensus[unmapped_indices] = [letter.lower() for letter in consensus[unmapped_indices]]
            else:
                raise ValueError, "Invalid valud for mask: %s (choose one of {soft, hard}"%mask
            of.write(">%s\n"%(title))
            of.write("%s\n"%("".join(consensus)))
            n_seqs += 1
        of.close()

        return n_seqs

    def cluster_sequences(self, fastafilename):
        """
        Right now, this simply calls cluster_sequences_vsearch, which
        uses VSEARCH.  Could swap in other functions here if there
        were faster or just alternative clustering methods to try out

        called function should also adjust Pr(S) [prior] and Pr(S_t-1)
        [posteriors] as needed after merging.
        """
        return self.cluster_sequences_vsearch(fastafilename)

    @log.timed("Clustering sequences for iteration {self.iteration_i}")
    def cluster_sequences_vsearch(self, fastafilename):
        """
        uses VSEARCH to merge sequences above self.cluster_thresh %ID over the
        length of the shorter sequence

        Merge two sequences if the *NON-GAPPED* positions have %
        identity >= self.cluster_thresh

        also adjusts Pr(S) [prior] and Pr(S_t-1) [posteriors] as needed after merging.
        """
        # Hard threshold in place for EMIRGE2.  cluster_thresh from -j flag
        # is now applied only in post-processing steps
        log.info("cluster threshold = 100.00%")

        tocleanup = []  # list of temporary files to remove after done

        # get posteriors ready for slicing (just prior to this call, is csr matrix?):
        self.posteriors[-1] = self.posteriors[-1].tolil()

        # NOTE that this fasta file now contains N's where there are
        # no mapped bases, so that vsearch with iddef 0 will not count
        # positions aligned to these bases in the identity calculation

        tmp_fastafilename = fastafilename + ".tmp.fasta"
        num_seqs = self.write_consensus_with_mask(fastafilename, tmp_fastafilename, mask="soft")
        tocleanup.append(tmp_fastafilename)
        tmp_fastafile = pysam.Fastafile(tmp_fastafilename)
        tocleanup.append("%s.fai" % (tmp_fastafilename))
        # do global alignments with VSEARCH
        # I don't use --cluster because it doesn't report alignments
        # vsearch is fast but will sometimes miss things -- I've tried to tune params as best as I can.
        # and I use different parameters depending on how many input sequences there are
        # Also, I use a lower %ID thresh than specified for joining because I really calculate %ID over *mapped* sequence positions.

        # sens_string = "--maxaccepts 8 --maxrejects 256"
        # if self.iteration_i == self.max_iterations:
        #        uclust_id=0.80
        # else:
        #        uclust_id=1.0
        sens_string = "--maxaccepts 8 --maxrejects 256"
        uclust_id = 0.80
        algorithm = "-usearch_global"

        # if em.iteration_i > 10:
        # num_seqs = len([x for x in self.probN if x is not None])
        assert num_seqs == len([x for x in self.probN if x is not None])
        if num_seqs < 1000:
            sens_string = "--maxaccepts 16 --maxrejects 256"
        if num_seqs < 500:
            sens_string = "--maxaccepts 32 --maxrejects 256"
        if num_seqs < 150:
            algorithm = "-usearch_global"
            sens_string = "--maxaccepts 0 --maxrejects 0"  # slower, but more sensitive.
        # if really few seqs, then no use not doing smith-waterman or needleman wunsch alignments
        if num_seqs < 50:
            algorithm = "-usearch_global"
            sens_string = "-fulldp"

        cmd = "vsearch %s %s --db %s --id %.3f --query_cov 0.5 --target_cov 0.5 --strand plus --userout %s.us.txt --userfields query+target+id+caln+qlo+qhi+tlo+thi --threads %d %s --quiet"%\
              (algorithm,
               tmp_fastafilename, tmp_fastafilename,
               uclust_id,
               tmp_fastafilename,
               self.n_cpus,
               sens_string)

        log.info("vsearch command was:\n%s" % (cmd))

        check_call(cmd, shell=True, stdout=sys.stdout, stderr=sys.stderr)
        # read clustering file to adjust Priors and Posteriors, summing merged reference sequences
        tocleanup.append("%s.us.txt" % tmp_fastafilename)

        nummerged = 0
        alnstring_pat = re.compile(r'(\d*)([MDI])')
        already_removed = set()  # seq_ids
        # this is a bit slow and almost certainly could be sped up with algorithmic improvements.
        times = []  # DEBUG
        for row in csv.reader(file("%s.us.txt" % tmp_fastafilename), delimiter='\t'):
            # each row an alignment in userout file
            # member == query
            member_name = row[0]
            seed_name = row[1]
            if member_name == seed_name:
                continue  # vsearch allows self-hits, which we don't care about
            member_seq_id = self.sequence_name2sequence_i.get(member_name)
            seed_seq_id = self.sequence_name2sequence_i.get(seed_name)
            if member_seq_id in already_removed or seed_seq_id in already_removed:
                continue

            # decide if these pass the cluster_thresh *over non-gapped, mapped columns*
            # query+target+id+caln+qlo+qhi+tlo+thi %s"%\
            #   0     1     2   3   4   5  6    7
            member_start = int(row[4]) - 1  # printed as 1-based by vsearch now
            seed_start = int(row[6]) - 1

            # print >> sys.stderr, "DEBUG", alnstring_pat.findall(row[3])
            aln_columns, matches = amplicon.count_cigar_aln(tmp_fastafile.fetch(seed_name),
                                                            tmp_fastafile.fetch(member_name),
                                                            self.unmapped_bases[seed_seq_id],
                                                            self.unmapped_bases[member_seq_id],
                                                            seed_start,
                                                            member_start,
                                                            alnstring_pat.findall(row[3]))
            ## print >> sys.stderr, "DEBUG: %.6e seconds"%(time()-t0)# timedelta(seconds = time()-t0)

            # if alignment is less than 1000 bases, or identity over those 500+ bases is not above thresh, then continue

            
            if (aln_columns < 500) \
                   or ((float(matches) / aln_columns) < 1.0):  # Fixed merging threshold for EMIRGE2.  During iterations only merge seqs that are 100% identical. Rest are cleaned up in post-processing steps.
                    #or ((float(matches) / aln_columns) < self.cluster_thresh):
                   # or (float(aln_columns) / min(seed_n_mapped_bases, member_n_mapped_bases) < 0.9)
                continue

            minimum_residence_time = -1  # how many iters does a newly split out seq have to be around before it's allowed to merge again.  -1 to turn this off.
            member_first_appeared = self.split_seq_first_appeared.get(member_seq_id)
            if member_first_appeared is not None and self.iteration_i - member_first_appeared <= minimum_residence_time:
                continue
            seed_first_appeared = self.split_seq_first_appeared.get(seed_seq_id)
            if seed_first_appeared is not None and self.iteration_i - seed_first_appeared <= minimum_residence_time:
                continue

            if num_seqs < 50:
                log.info("\t\t%s|%s vs %s|%s %.3f over %s aligned columns"
                         "(vsearch %%ID: %s)"
                         % (member_seq_id, member_name, seed_seq_id, seed_name,
                            float(matches) / aln_columns, aln_columns, row[2]))

            # if above thresh, then first decide which sequence to keep, (one with higher prior probability).
            percent_id = (float(matches) / aln_columns) * 100.
            t0 = time()
            if self.priors[-1][seed_seq_id] > self.priors[-1][member_seq_id]:
                keep_seq_id = seed_seq_id
                remove_seq_id = member_seq_id
                keep_name = seed_name
                remove_name = member_name
            else:
                keep_seq_id = member_seq_id
                remove_seq_id = seed_seq_id
                keep_name = member_name
                remove_name = seed_name

            # merge priors (add remove_seq_id probs to keep_seq_id probs).
            self.priors[-1][keep_seq_id] += self.priors[-1][remove_seq_id]
            self.priors[-1][remove_seq_id] = 0.0

            # now merge posteriors (all removed probs from remove_seq_id go to keep_seq_id).
            # self.posteriors[-1] at this point is lil_matrix
            # some manipulations of underlying sparse matrix data structures for efficiency here.
            # 1st, do addition in csr format (fast), convert to lil format, and store result in temporary array.
            new_row = (self.posteriors[-1].getrow(keep_seq_id).tocsr() + self.posteriors[-1].getrow(remove_seq_id).tocsr()).tolil()
            # then change linked lists directly in the posteriors data structure -- this is very fast
            self.posteriors[-1].data[keep_seq_id] = new_row.data[0]
            self.posteriors[-1].rows[keep_seq_id] = new_row.rows[0]
            # these two lines remove the row from the linked list (or rather, make them empty rows), essentially setting all elements to 0
            self.posteriors[-1].rows[remove_seq_id] = []
            self.posteriors[-1].data[remove_seq_id] = []

            # set self.probN[removed] to be None -- note that this doesn't really matter, except for
            # writing out probN.pkl.gz every iteration, as probN is recalculated from bam file
            # with each iteration
            self.probN[remove_seq_id] = None

            already_removed.add(remove_seq_id)
            nummerged += 1

            times.append(time() - t0)
            log.info("\t...merging %d|%s into %d|%s (%.2f%% ID over %d columns)"
                     "in %.3f seconds"
                     % (remove_seq_id, remove_name, keep_seq_id, keep_name,
                        percent_id, aln_columns, times[-1]))

        # if len(times) and self._VERBOSE:  # DEBUG
        #     sys.stderr.write("merges: %d\n"%(len(times)))
        #     sys.stderr.write("total time for all merges: %.3f seconds\n"%(numpy.sum(times)))
        #     sys.stderr.write("average time per merge: %.3f seconds\n"%(numpy.mean(times)))
        #     sys.stderr.write("min time per merge: %.3f seconds\n"%(numpy.min(times)))
        #     sys.stderr.write("max time per merge: %.3f seconds\n"%(numpy.max(times)))

        # write new fasta file with only new sequences
        log.info("Writing new fasta file for iteration %d" % (self.iteration_i))
        tmp_fastafile.close()
        tocleanup.append("%s.fai"%(fastafilename))  # this file will change!  So must remove index file.  pysam should check timestamps of these!
        recordstrings=""
        num_seqs = 0
        for record in io.FastIterator(file(fastafilename)): # read through file again, overwriting orig file if we keep the seq
            seqname = record.title.split()[0]
            seq_id = self.sequence_name2sequence_i.get(seqname)
            if seq_id not in already_removed:
                recordstrings += str(record) # could do a better job here of actually "merging" a new consensus, rather than just keeping one or the other.
                num_seqs += 1
        outfile = file(fastafilename, 'w')
        outfile.write(recordstrings)
        outfile.close()

        # clean up.  quite important, actually, to remove old fai index files.
        for fn in tocleanup:
            os.remove(fn)

        log.info("\tremoved %d sequences after merging" % (nummerged))
        log.info("\tsequences remaining for iteration %02d: %d"
                 % (self.iteration_i, num_seqs))

    @log.timed("Mapping reads for iteration {self.iteration_i}")
    def do_mapping(self, full_fasta_path, nice=None):
        """
        IN:  path of fasta file to map reads to
        run external mapping program to produce bam file
        right now this is bowtie

        should also set self.n_alignments and self.current_bam_filename
        """

        self.do_mapping_bowtie2(full_fasta_path, nice=nice)
        # self.do_mapping_bowtie(full_fasta_path, nice = nice)

    # bowtie2 version:
    def do_mapping_bowtie2(self, full_fasta_path, nice=None):
        """
        run bowtie2 to produce bam file for next iteration

        """
        bowtie_logfile = os.path.join(self.iterdir, "bowtie.iter.%02d.log"%(self.iteration_i))
        bowtie_index   = os.path.join(self.iterdir, "bowtie.index.iter.%02d"%(self.iteration_i))
        # 1. build index
        cmd = "bowtie2-build -o 3 %s %s > %s 2>&1"%(full_fasta_path , bowtie_index, bowtie_logfile) # -o 3 for speed? magnitude of speedup untested!
        log.info("\tbowtie2-build command:")
        log.info("\t%s" % cmd)
        check_call(cmd, shell=True, stdout=sys.stdout, stderr=sys.stderr)

        # 2. run bowtie
        nicestring = ""
        if nice is not None:
            nicestring = "nice -n %d" % (nice)

        if self.reads1_filepath.endswith(".gz"):
            cat_cmd = "gzip -dc "
        else:
            cat_cmd = "cat "

    
        # minins = max((self.insert_mean - 3*self.insert_sd), self.max_read_length) # this was to keep "dovetailing" (overlapping reads that extend past each other) reads from mapping, but causes problems with modern overlapped reads common on MiSeq, etc.  Goal was to keep adapter sequence bases out of EMIRGE's view.
        minins = max((self.insert_mean - 3*self.insert_sd), 0) # Puts burden on user to make sure there are no adapter sequences in input reads.
        maxins = self.insert_mean + 3*self.insert_sd
        output_prefix = os.path.join(self.iterdir, "bowtie.iter.%02d"%(self.iteration_i))
        output_filename = "%s.PE.u.bam"%output_prefix


        # these are used for single reads too.  Bowtie2 ignores the paired-end options when single reads are used

        shared_bowtie_params = "-D 20 -R 3 -N 0 -L 20 -i S,1,0.50 -k 20 " \
                               "--no-unal --phred%d -t -p %s" \
                               % (self.reads_ascii_offset, self.n_cpus)

        #Build Bowtie2 command depending if reads2 was given in Emirge command line parameters

        if self.reads2_filepath is not None:
            bowtie_command = "%s %s | %s bowtie2 %s -I %d -X %d --no-mixed " \
                             "--no-discordant -x %s -1 - -2 %s | " \
                             "samtools view -b -S - > %s 2> %s " \
                             % (cat_cmd,
                                self.reads1_filepath,
                                nicestring,
                                shared_bowtie_params,
                                minins, maxins,
                                bowtie_index,
                                self.reads2_filepath,
                                output_filename,
                                bowtie_logfile)
        else: # single reads
            bowtie_command = "%s %s | %s bowtie2 %s -x %s -U - | " \
                             "samtools view -b -S - > %s 2> %s " \
                             %(cat_cmd,
                               self.reads1_filepath,
                               nicestring,
                               shared_bowtie_params,
                               bowtie_index,
                               output_filename,
                               bowtie_logfile)

        log.info("\tbowtie command:")
        log.info("\t%s" % bowtie_command)

        p = Popen(bowtie_command, shell=True, stdout=sys.stdout, stderr=PIPE, close_fds=True)
        p.wait()
        stderr_string = p.stderr.read()
        self.fragments_mapped = self.get_frags_mapped_bt2(stderr_string)
        sys.stdout.write(stderr_string)
        sys.stdout.flush()

        log.info("\tFinished Bowtie for iteration %02d" % (self.iteration_i))

        # 3. clean up
        # check_call("samtools index %s.sort.PE.bam"%(output_prefix), shell=True, stdout = sys.stdout, stderr = sys.stderr)
        check_call("gzip -f %s" % (bowtie_logfile), shell=True)

        assert self.iterdir != '/'
        for filename in os.listdir(self.iterdir):
            assert (len(os.path.basename(bowtie_index)) >= 20)  # weak check that I'm not doing anything dumb.
            if os.path.basename(bowtie_index) in filename:
                os.remove(os.path.join(self.iterdir, filename))

        self.current_bam_filename = output_filename  # do this last.


   # original bowtie1 version:   
    def do_mapping_bowtie(self, full_fasta_path, nice=None):
        """
        run bowtie to produce bam file for next iteration

        sets self.n_alignments
        sets self.current_bam_filename
        """
        bowtie_index   = os.path.join(self.iterdir, "bowtie.index.iter.%02d"%(self.iteration_i))
        bowtie_logfile = os.path.join(self.iterdir, "bowtie.iter.%02d.log"%(self.iteration_i))
        # 1. build index
        cmd = "bowtie-build -o 3 %s %s > %s"%(full_fasta_path , bowtie_index, bowtie_logfile) # -o 3 for speed? magnitude of speedup untested!
        # note: just send stdout to log file, as stderr captured in emirge stderr
        log.info("\tbowtie-build command:")
        log.info("\t%s" % cmd)
        check_call(cmd, shell=True, stdout=sys.stdout, stderr=sys.stderr)
        sys.stdout.flush()
        sys.stderr.flush()

        # 2. run bowtie
        nicestring = ""
        if nice is not None:
            nicestring = "nice -n %d" % (nice)

        if self.reads1_filepath.endswith(".gz"):
            cat_cmd = "gzip -dc "
        else:
            cat_cmd = "cat "

        # these are used for single reads too.
        shared_bowtie_params = "--phred%d-quals -t -p %s  -n 3 -l %s -e %s  --best --strata --all --sam --chunkmbs 512"%(self.reads_ascii_offset, self.n_cpus, BOWTIE_l, BOWTIE_e)

        # minins = max((self.insert_mean - 3*self.insert_sd), self.max_read_length) # this was to keep "dovetailing" (overlapping reads that extend past each other) reads from mapping, but causes problems with modern overlapped reads common on MiSeq, etc.  Goal was to keep adapter sequence bases out of EMIRGE's view.
        minins = max((self.insert_mean - 3*self.insert_sd), 0) # Puts burden on user to make sure there are no adapter sequences in input reads. 
        maxins = self.insert_mean + 3*self.insert_sd
        output_prefix = os.path.join(self.iterdir, "bowtie.iter.%02d"%(self.iteration_i))
        output_filename = "%s.PE.u.bam"%output_prefix
        samtools_cmd    = "samtools view -S -h -u -b -F 0x0004 -"  # -F instead of piping to awk?    |  awk '{if ($3!="*") print }'

        if self.reads2_filepath is not None:
            bowtie_command = "%s %s | " \
                             "%s bowtie %s --minins %d --maxins %d %s " \
                             "-1 - -2 %s | %s > %s" \
                             %(cat_cmd,
                               self.reads1_filepath,
                               nicestring,
                               shared_bowtie_params,
                               minins, maxins,
                               bowtie_index,
                               self.reads2_filepath,
                               samtools_cmd,
                               output_filename)
        else:  # single reads
            bowtie_command = "%s %s | %s bowtie %s %s - | %s > %s" \
                             % (cat_cmd,
                                self.reads1_filepath,
                                nicestring,
                                shared_bowtie_params,
                                bowtie_index,
                                samtools_cmd,
                                output_filename)

        log.info("\tbowtie command:")
        log.info("\t%s" % bowtie_command)

        p = Popen(bowtie_command, shell=True, stdout=sys.stdout, stderr=PIPE, close_fds=True)
        p.wait()
        stderr_string = p.stderr.read()
        self.fragments_mapped = self.get_frags_mapped_bt1(stderr_string)
  

        # re-print this to stdout, since we stole it from bowtie
        sys.stdout.write(stderr_string)
        sys.stdout.flush()
        # and now put in separate bowtie logfile
        of = open(bowtie_logfile, 'w')
        of.write("\nBOWTIE STDERR:\n")
        of.write(stderr_string)
        of.write("\n")
        of.close()

        log.info("\tFinished Bowtie for iteration %02d" % (self.iteration_i))

        # 3. clean up
        # check_call("samtools index %s.sort.PE.bam"%(output_prefix), shell=True, stdout = sys.stdout, stderr = sys.stderr)
        if os.path.exists(bowtie_logfile):
            check_call("gzip -f %s" % (bowtie_logfile), shell=True)

        assert self.iterdir != '/'
        for filename in os.listdir(self.iterdir):
            assert (len(os.path.basename(bowtie_index)) >= 20)  # weak check that I'm not doing anything dumb.
            if os.path.basename(bowtie_index) in filename:
                os.remove(os.path.join(self.iterdir, filename))

        self.current_bam_filename = output_filename  # do this last.

    def get_n_alignments_from_bowtie(self):
        """
        bowtie2 output has changed,
        use this to get number of aligned reads
        """
        bam_to_use = self.current_bam_filename
        cmd = "samtools view -c %s " % (bam_to_use)
        p = Popen(cmd, shell=True, stdout=PIPE, stderr=sys.stderr, close_fds=True)
        stdout_string = p.stdout.read()
        return int(stdout_string)

    def get_frags_mapped_bt1(self, stderr_string):
        r = ""
        try:
            r = re.findall(r'Reported ([0-9]+) (paired-end )?alignments', stderr_string)
            if r[0][1] != '':  # "paired-end" string matched -- two lines in samfile per paired-end aln
                return int(r[0][0]) * 2
            else:  # single-end -- one line in samfile per alignment
                return int(r[0][0])
        except IndexError:
            log.error("OOPS, we didn't get number of reads from bowtie:")
            log.error(stderr_string)
            log.error(r)
            raise

    def get_frags_mapped_bt2(self, stderr_string):
        """
        49227 reads; of these:
            49227 (100.00%) were paired; of these:
                0 (0.00%) aligned concordantly 0 times
                36694 (74.54%) aligned concordantly exactly 1 time
                12533 (25.46%) aligned concordantly >1 times
        100.00% overall alignment rate
"""
        r = ""
        try:
            r = re.findall(r'([0-9]+) reads;', stderr_string)
            rt = re.findall(r'([0-9]+\.[0-9]+)% overall', stderr_string)
            frags = (float(rt[0]) / 100) * int(r[0])
            return int(frags)
        except IndexError:
            log.error("OOPS, we didn't get number of reads from bowtie:")
            log.error(stderr_string)
            log.error(r)
            raise

    @log.timed("Calculating likelihood {self.likelihoods.shape} "
               "for iteration {self.iteration_i}")
    def calc_likelihoods(self):
        """
        sets self.likelihoods  (seq_n x read_n) for this round
        """
        # first calculate self.probN from mapped reads, previous round's posteriors
        self.calc_probN()  # (handles initial iteration differently within this method)

        # Cython function for heavy lifting.
        amplicon.calc_likelihood(self)

    @log.timed("Calculating Pr(N=n) for iteration {self.iteration_i}")
    def calc_probN(self):
        """
        Pr(N=n)

        If read or sequence is new this round (not seen at t-1), then
        there is no Pr(S|R) from previous round, so we substitute
        Pr(S), the unbiased prior

        If initial iteration, all reads and seqs are new, so all calcs
        for Pr(N=n) use the prior as weighting factor instead of
        previous round's posterior.
        """

        # here do looping in Cython (this loop is about 95% of the time in this method on test data):
        amplicon.calc_probN(self)

    @log.timed("Calculating posteriors for iteration {self.iteration_i}")
    def calc_posteriors(self):
        amplicon.calc_posteriors(self)

    def iterations_done(self):
        """
        check if we are done iterating, i.e. are the current reference sequences the same as that from the last round

        returns True or False
        """

        return False

    def calc_cutoff_threshold(self):  # done at the end of the final iteration
        """
        calculate the minimum abundance that will represent average coverage specified in cov_thresh (default will be 20X)
        this value is used in post-processing steps to filter final EMIRGE fasta file
        """
        self.final_iterdir = os.path.join(self.cwd, "%s%02d"%(self.iterdir_prefix, self.max_iterations))
        bam_filename = [fn for fn in os.listdir(self.iterdir) if fn.endswith('.bam') and fn.startswith("bowtie.iter.%02d"%self.max_iterations)]
        assert len(bam_filename) == 1, "ERROR: more than one valid bam file found in %s"%(self.final_iterdir)
        bam_filename = os.path.join(self.final_iterdir, bam_filename[0])
        bamfile = pysam.Samfile(bam_filename, "rb")
        self.avg_emirge_seq_length = numpy.mean(bamfile.lengths)
        # self.mean_read_length = numpy.mean(self.readlengths)

        log.warning("Average read length is %.4d"
                    % self.mean_read_length)
        log.warning("Average EMIRGE sequence length is %.5d"
                    % self.avg_emirge_seq_length)
        log.warning("Fragments mapped = %.9d"
                    % self.fragments_mapped)
        self.prob_min = (self.avg_emirge_seq_length*float(self.cov_thresh)) / (self.fragments_mapped*((int(self.paired_end)+1)*self.mean_read_length))


def do_iterations(em, max_iter):
    """
    an EM object is passed in, so that one could in theory start from a saved state
    this should be moved into the EM object.
    """
    bamfile_template = "bowtie.iter.%02d.PE.u.bam"
    os.chdir(em.cwd)

    em.max_iterations = max_iter

    if em.iteration_i < 0:  # first run
        em.do_iteration(em.current_bam_filename, em.current_reference_fasta_filename)

    while em.iteration_i < max_iter:
        subdir = os.path.join(em.cwd, "iter.%02d" % (em.iteration_i))
        em.do_iteration(os.path.join(subdir, bamfile_template % (em.iteration_i)),
                        os.path.join(subdir, "iter.%02d.cons.fasta" % (em.iteration_i)))
        # currently broken.  Not sure anyone was using this anyway
        # if em.iteration_i > 0 and (em.iteration_i % save_every == 0):
        #     filename = em.save_state()
        #     os.system("bzip2 -f %s &"%(filename))

    em.calc_cutoff_threshold()
    
    # clean up any global temporary files, i.e. rewritten reads files
    for filename in em.temporary_files:
        os.remove(filename)

    # compress last mapping (which we keep around)
    if os.path.exists(em.current_bam_filename) and em.current_bam_filename.endswith(".u.bam"):
        logthis = log.warningTimed(
            "Converting last mapping file (%s) to compressed bam"
            % (os.path.basename(em.current_bam_filename)))
        new_fn = em.current_bam_filename.rstrip(".u.sam") + ".bam"
        # p = Popen(["samtools", "view", "-h", "-b", em.current_bam_filename, "-o", new_fn], stdout = sys.stdout, stderr = sys.stderr)
        p = Popen("samtools view -h -b %s > %s"%(em.current_bam_filename, new_fn), shell=True, stderr = sys.stderr)
        returncode = p.wait()
        if returncode == 0:
            logthis.done()
            os.remove(em.current_bam_filename)
            em.current_bam_filename = new_fn
        else:
            logthis.failed("Could not convert last mapping file (%s) to compressed bam"
                           % (os.path.basename(em.current_bam_filename)))


def do_premapping(pre_mapping_dir, options):
    """
    Do only if metagenomic reads
    IN: the metagenomic reads
    OUT: a new set of reads to be used in the iterations
    """

    if not os.path.exists(pre_mapping_dir):
        os.mkdir(pre_mapping_dir)

    nicestring = ""
    if options.nice_mapping is not None:
        nicestring = "nice -n %d"%(options.nice_mapping)  # TODO: fix this so it isn't such a hack and will work in non-bash shells.  Need to rewrite all subprocess code, really (s$

    reads_ascii_offset = {False: 64, True: 33}[options.phred33]

    premapSam = os.path.join(pre_mapping_dir, "bowtie_pre_mapping.PE.sam")
    premap_reads_1 = os.path.join(pre_mapping_dir, "pre_mapped_reads.1.fastq")
    premap_reads_2 = os.path.join(pre_mapping_dir, "pre_mapped_reads.2.fastq")

    if options.fastq_reads_1.endswith(".gz"):
        option_strings = ["gzip -dc "]
    else:
        option_strings = ["cat "]


    # premapping done as single reads regardless of whether paired mapping or not  CAN'T DEAL W/GZIPPED READ 2 HERE
    if options.fastq_reads_2 is not None:
        option_strings.extend([options.fastq_reads_1,options.fastq_reads_2,nicestring, reads_ascii_offset, options.processors,options.bowtie2_db,premapSam])
        cmd = """%s %s %s | %s bowtie2 --very-sensitive-local --phred%d -t -p %s -k1 -x %s --no-unal -S %s -U - """ %tuple(option_strings)
       
    log.warning("Performing pre mapping with command:\n%s" % cmd)
    p = Popen(cmd, shell=True, stdout=sys.stdout, stderr=PIPE, close_fds=True)
    p.wait()
    stderr_string = p.stderr.read()
    sys.stdout.write(stderr_string)
    sys.stdout.flush()
    

    # get IDs of mapped reads    
    sam = pysam.AlignmentFile(premapSam, 'r')
    keepers = set()
    for read in sam.fetch():
        keepers.add(read.query_name)

    ## use IDs to create new fastq files of reads where at least one of the pair mapped in the premapping step
    r1_in = (options.fastq_reads_1)
    r2_in = (options.fastq_reads_2)
    p1_out = open(premap_reads_1, 'w')
    p2_out = open(premap_reads_2, 'w')

    # this code from fastq_pull_sequence:
    for infile, outfile in [(r1_in, p1_out), (r2_in, p2_out)]:
        ks = Kseq(infile)
        keptseqs = 0
        total_seqs = 0
        while 1:
            t = ks.read_sequence_and_quals()  # (name, sequence, qualstring)
            if t is None:
                break

            # get name up to first whitespace, check if in file
            if t[0].split()[0] in keepers:
                outfile.write("@%s\n%s\n+\n%s\n" % (t[0], t[1], t[2]))
                keptseqs += 1
            total_seqs += 1

    log.warning("Total records read: %s" % (total_seqs))
    log.warning("Total premapped records written: %s" % (keptseqs))


# bowtie2 version:
def do_initial_mapping_bt2(em, working_dir, options):
    """
#    IN:  takes the working directory and an OptionParser options object
#   
#    does the initial 1-reference-per-read bowtie mapping to initialize the algorithm
#    OUT:  path to the bam file from this initial mapping
#    """
    initial_mapping_dir = os.path.join(working_dir, "initial_mapping")
    if not os.path.exists(initial_mapping_dir):
        os.mkdir(initial_mapping_dir)

    minins = max((options.insert_mean - 3 * options.insert_stddev), options.max_read_length)
    maxins = options.insert_mean + 3 * options.insert_stddev
    bampath_prefix = os.path.join(initial_mapping_dir, "initial_bowtie_mapping.PE")

    nicestring = ""
    if options.nice_mapping is not None:
        nicestring = "nice -n %d"%(options.nice_mapping)  # TODO: fix this so it isn't such a hack and will work in bash.  Need to rewrite all subprocess code, really (shell=False)
    reads_ascii_offset = {False: 64, True: 33}[options.phred33]
    if options.fastq_reads_1.endswith(".gz"):
        option_strings = ["gzip -dc "]
    else:
        option_strings = ["cat "]
    # shared regardless of whether paired mapping or not
    option_strings.extend([options.fastq_reads_1, nicestring, reads_ascii_offset, options.processors])

    # PAIRED END MAPPING
    if options.fastq_reads_2 is not None:
        option_strings.extend([minins, maxins, options.bowtie2_db, options.fastq_reads_2, bampath_prefix])
        cmd = "%s %s | %s bowtie2 -D 20 -R 3 -N 0 -L 20 -i S,1,0.50 --no-unal --phred%d -t -p %s -I %d -X %d --no-mixed --no-discordant -x %s -1 - -2 %s | samtools view -b -S -u - > %s.u.bam "%tuple(option_strings)    
    # SINGLE END MAPPING
    else:
        option_strings.extend([options.bowtie2_db, bampath_prefix])
        cmd = "%s %s | %s bowtie2 -D 20 -R 3 -N 0 -L 20 -i S,1,0.50 --no-unal --phred%d -t -p %s -x %s -U - | samtools view -b -S -u - > %s.u.bam "%tuple(option_strings)    


    log.warning("Performing initial mapping with command:\n%s" % cmd)
    p = Popen(cmd, shell=True, stdout=sys.stdout, stderr=PIPE, close_fds=True)
    p.wait()
    stderr_string = p.stderr.read()
    em.fragments_mapped = em.get_frags_mapped_bt2(stderr_string)
    # re-print this to stdout, since we stole it.
    sys.stdout.write(stderr_string)
    sys.stdout.flush()

    return bampath_prefix + ".u.bam"


    # original bowtie1 version:
def do_initial_mapping(em, working_dir, options):
    
    """
    IN:  takes the em object, working directory and an OptionParser options object

    does the initial 1-reference-per-read bowtie mapping to initialize the algorithm
    OUT:  path to the bam file from this initial mapping

    TODO:  move this to em method.  A bit clumsy right now.
    """
    initial_mapping_dir = os.path.join(working_dir, "initial_mapping")
    if not os.path.exists(initial_mapping_dir):
        os.mkdir(initial_mapping_dir)

    # minins = max((options.insert_mean - 3*options.insert_stddev), options.max_read_length) # see comments above.  This assumes there might be adapter sequence in dovetailed reads
    minins = max((options.insert_mean - 3*options.insert_stddev), 0) # Puts burden on user to make sure there are no adapter sequences in input reads. 
    maxins = options.insert_mean + 3*options.insert_stddev
    bampath_prefix = os.path.join(initial_mapping_dir, "initial_bowtie_mapping.PE")

    nicestring = ""
    if options.nice_mapping is not None:
        nicestring = "nice -n %d"%(options.nice_mapping)  # TODO: fix this so it isn't such a hack and will work in non-bash shells.  Need to rewrite all subprocess code, really (shell=False)
    reads_ascii_offset = {False: 64, True: 33}[options.phred33]
    if options.fastq_reads_1.endswith(".gz"):
        option_strings = ["gzip -dc "]
    else:
        option_strings = ["cat "]
    # shared regardless of whether paired mapping or not
    option_strings.extend([options.fastq_reads_1, nicestring, reads_ascii_offset, options.processors, BOWTIE_l, BOWTIE_e])
    samtools_cmd    = "samtools view -S -h -u -b -F 0x0004 -"  # -F instead of piping to awk?    |  awk '{if ($3!="*") print }'

    # PAIRED END MAPPING
    if options.fastq_reads_2 is not None:
        option_strings.extend([minins, maxins, options.bowtie_db, options.fastq_reads_2, samtools_cmd, bampath_prefix])
        cmd = """%s %s | %s bowtie --phred%d-quals -t -p %s -n 3 -l %s -e %s --best --sam --chunkmbs 512 --minins %s --maxins %s %s -1 - -2 %s | %s > %s.u.bam """%tuple(option_strings)
    # SINGLE END MAPPING
    else:
        option_strings.extend([options.bowtie_db, samtools_cmd, bampath_prefix])
        cmd = """%s %s | %s bowtie --phred%d-quals -t -p %s -n 3 -l %s -e %s --best --sam --chunkmbs 512  %s - | %s > %s.u.bam """%tuple(option_strings)

    
    log.warning("Performing initial mapping with command:\n%s" % cmd)
    p = Popen(cmd, shell=True, stdout=sys.stdout, stderr=PIPE, close_fds=True)
    p.wait()
    stderr_string = p.stderr.read()
    em.fragments_mapped = em.get_frags_mapped_bt1(stderr_string)
    # re-print this to stdout, since we stole it.
    sys.stdout.write(stderr_string)
    sys.stdout.flush()

    return bampath_prefix + ".u.bam"


def resume(working_dir, options):
    """
    resume from a previous run.

    Takes the emirge working dir, and an OptionParser options object
    """
    raise NotImplementedError, "This option is currently broken, and will be fixed in a later version."
    em = EM("", "", 0, 0)  # reads1_filepath, reads2_filepath, insert_mean, insert_sd
    data_path = os.path.join(working_dir, "iter.%02d"%(options.resume_from), 'em.%02i.data.pkl.bz2'%(options.resume_from))
    log.warning("Loading saved state from %s..." % data_path)
    em.load_state(data_path)
    log.warning("Done.")

    # if the current working dir has been copied or moved, the old state will no longer be valid,
    # so need to set this again:
    em.cwd = working_dir

    # secretly (not advertised) options allowed to change in a resume
    if options.fastq_reads_1 is not None:
        em.reads1_filepath = os.path.abspath(options.fastq_reads_1)
    if options.fastq_reads_2 is not None:
        em.reads2_filepath = os.path.abspath(options.fastq_reads_2)

    # now process any *relevant* options:
    # this is broken right now because it just reverts all to defaults.
    # if options.processors is not None:
    #     em.n_cpus = options.processors
    # if options.snp_fraction_thresh is not None:
    #     em.snp_percentage_thresh = options.snp_fraction_thresh
    # if options.variant_fraction_thresh is not None:
    #     em.snp_minor_prob_thresh = options.variant_fraction_thresh
    # if options.join_threshold is not None:
    #     em.cluster_thresh = options.join_threshold
    # if options.min_depth is not None:
    #     em.min_depth = options.min_depth
    # if options.nice_mapping is not None:
    #     em.mapping_nice = options.nice_mapping

    do_iterations(em, max_iter=options.iterations, save_every=options.save_every)


def post_process(em, working_dir):
    """ Do all the postprocessing for the EMIRGE run, producing a fasta file of all EMIRGE sequences produced that meet the estimated abundance threshold to achieve an
    estimated average coverage of 20X (default) or other user specified value.  Also produces a raw file of all EMIRGE sequences produced, but not recommended to be used
    in later analyses.  Final clustering is performed at 97% ID (default) but can be changed with the '-j' flag. 
    """

    #first need to do rename(em) with no probmin - keeping all sequences for clustering and writing out the raw output file
    nomin_fasta_filename = os.path.join(working_dir, em.output_files_prefix+"_nomin_iter."'%02d'%em.max_iterations +".RAW.fasta")
    if os.path.exists(nomin_fasta_filename):
        log.warning("WARNING: overwriting file %s" % nomin_fasta_filename)
    #nomin_file_handle = open(nomin_fasta_filename, 'w')
    rename(em.final_iterdir,nomin_fasta_filename,  em.output_files_prefix, prob_min=None,no_N = False, no_trim_N = True)

    
    #next need to cluster using vsearch at the user specified threshold, default =0.97
    centroids=os.path.join(working_dir,"centroids.tmp")
    uc=os.path.join(working_dir,"uc.tmp")
    cmd = "vsearch --cluster_smallmem %s -usersort -notrunclabels -id %.2f -centroids %s -uc %s "%(nomin_fasta_filename,em.cluster_thresh,centroids,uc)
    log.info("vsearch command was:\n%s" % (cmd))

    check_call(cmd, shell=True, stdout=sys.stdout, stderr=sys.stderr)

    # now merging cluster abundances and writing out the fasta file with merged
    # abundance over cutoff
    log.warning("Minimum abundance for estimated %.2dX coverage is %.6f"
                % (em.cov_thresh, em.prob_min))
    clustered_fasta=os.path.join(working_dir,em.output_files_prefix+"_iter."'%02d'%em.max_iterations+"_"'%.6f'%em.prob_min+".fasta")
    outfile = open(clustered_fasta, 'w')
    size_pattern = re.compile(r'NormPrior=([0-9\.]+)')

    cluster_sizes = {}
    for line in open(uc, 'r'):
        atoms = line.strip().split('\t')
        if atoms[0] == 'S':  # seed
            # get seed size, add to current cluster size
            cluster_sizes[atoms[8]] = cluster_sizes.get(atoms[8], 0) + float(size_pattern.search(atoms[8]).groups()[0])
        elif atoms[0] == 'H':  # hit
            # get hit size, add to current cluster size
            cluster_sizes[atoms[9]] = cluster_sizes.get(atoms[9], 0) + float(size_pattern.search(atoms[8]).groups()[0])
        elif atoms[0] == 'C':
            break
        else:
            raise ValueError, "Unknown code in uc file: %s" % atoms[0]


    good_ids = {}
    for line in open(centroids, 'r'):
        if line.startswith('>'):
            ID = line.strip().split(">")[1]
            if cluster_sizes[ID] >= em.prob_min:
                good_ids[ID]=((size_pattern.sub('comb_abund=%f'%cluster_sizes[ID], line)))  # collect IDs of those sequences whose combined cluster abundance is over the calculated$

    # header should be just containing comb_abund.  As it stands, haven't replaced/removed Prior=
    for record in SeqIO.parse(open(centroids,'r'),'fasta'):
        if record.description in good_ids:
            atoms = good_ids[record.description].strip(">").split(" ")
            record.id = atoms[0]
            record.description = " ".join(atoms[1:])
            SeqIO.write(record, outfile, 'fasta')

    outfile.close()
    os.remove(centroids)
    os.remove(uc)


def dependency_check():
    """
    check presence, versions of programs used in emirge
    TODO: right now just checking vsearch, as the command line params
    and behavior are finicky and seem to change from version to
    version
    """
    # vsearch
    working_maj = 1
    working_minor = 1
    working_minor_minor = 0
    match = re.search(r'vsearch([^ ])* v([0-9]*)\.([0-9]*)\.([0-9]*)',
                      Popen("vsearch --version", shell=True, stdout=PIPE).stdout.read())
    if match is None:
        log.critical("FATAL: vsearch not found in path!")
        exit(0)
    binary_name, vsearch_major, vsearch_minor, vsearch_minor_minor = match.groups()
    vsearch_major = int(vsearch_major)
    vsearch_minor = int(vsearch_minor)
    vsearch_minor_minor = int(vsearch_minor_minor)
    if vsearch_major < working_maj or \
       (vsearch_major == working_maj and (vsearch_minor < working_minor or \
                                          (vsearch_minor == working_minor and vsearch_minor_minor < working_minor_minor))):
        log.critical("FATAL: vsearch version found was %s.%s.%s.\n"
                     "emirge works with version >=  %s.%s.%s\n"
                     "vsearch has different command line arguments and minor bugs"
                     "in previous versions that can cause problems."
                     % (vsearch_major, vsearch_minor, vsearch_minor_minor,
                        working_maj, working_minor, working_minor_minor))
        exit(0)


def main(argv=sys.argv[1:]):
    """
    command line interface to emirge

    """
    dependency_check()

    parser = OptionParser(USAGE)

    # REQUIRED
    group_reqd = OptionGroup(parser, "Required flags",
                             "These flags are all required to run EMIRGE, and may be supplied in any order.")

    group_reqd.add_option("-1", dest="fastq_reads_1", metavar="reads_1.fastq[.gz]",
                      type="string",
                      help="path to fastq file with \\1 (forward) reads from paired-end sequencing run, or all reads from single-end sequencing run.  File may optionally be gzipped.  EMIRGE expects ASCII-offset of 64 for quality scores (but see --phred33).  (Note that running EMIRGE with single-end reads is largely untested.  Please let me know how it works for you.)")
    group_reqd.add_option("-f", "--fasta_db",
                      type="string",
                      help="path to fasta file of candidate SSU sequences")
    group_reqd.add_option("-b", "--bowtie_db",
                      type="string",
                      help="precomputed bowtie index of candidate SSU sequences (path to appropriate prefix; see --fasta_db)")
    group_reqd.add_option("-l", "--max_read_length",
                      type="int", default=0,
                      help="""length of longest read in input data.""")
    group_reqd.add_option("-o","--output_files_prefix",
                        type="string", default="EMIRGE",
                        help="prefix to be used for final output fasta file and EMIRGE sequences reconstructed") 
    group_reqd.add_option("-B", "--bowtie2_db",
                      type="string",
                      help="precomputed bowtie2 index of candidate SSU sequences (path to appropriate prefix; see --fasta_db)")
    parser.add_option_group(group_reqd)

    # REQUIRED for paired end
    group_reqd_PE = OptionGroup(parser, "Required flags for paired-end reads",
                             "These flags are required to run EMIRGE when you have paired-end reads (the standard way of running EMIRGE), and may be supplied in any order.")
    group_reqd_PE.add_option("-2", dest="fastq_reads_2", metavar="reads_2.fastq",
                      type="string",
                      help="path to fastq file with \\2 (reverse) reads from paired-end run.  File must be unzipped for mapper.  EMIRGE expects ASCII-offset of 64 for quality scores (but see --phred33).")
    group_reqd_PE.add_option("-i", "--insert_mean",
                      type="int", default=0,
                      help="insert size distribution mean.")
    group_reqd_PE.add_option("-s", "--insert_stddev",
                      type="int", default=0,
                      help="insert size distribution standard deviation.")
    parser.add_option_group(group_reqd_PE)

    # OPTIONAL
    group_opt = OptionGroup(parser, "Optional parameters",
                             "Defaults should normally be fine for these options in order to run EMIRGE")
    group_opt.add_option("-n", "--iterations",
                      type="int", default=40,
                      help="""Number of iterations to perform.  It may be necessary to use more iterations for more complex samples (default=%default)""")
    group_opt.add_option("-a", "--processors",
                      type="int", default=multiprocessing.cpu_count(),
                      help="""Number of processors to use in the mapping steps.  You probably want to raise this if you have the processors. (default: use all available processors)""")
    group_opt.add_option("-m", "--mapping",
                         type="string",
                         help="path to precomputed initial mapping (bam file).  If not provided, an initial mapping will be run for you.")
    group_opt.add_option("-p", "--snp_fraction_thresh",
                      type="float", default="0.04",
                      help="If fraction of variants in a candidate sequence "
                           "exceeds this threshold, then split the candidate "
                           "into two sequences for next iteration.  See also "
                           "--variant_fraction_thresh. (default: %default)")
    group_opt.add_option("-v", "--variant_fraction_thresh",
                      type="float", default="0.1",
                      help="minimum probability of second most probable base at a site required in order to call site a variant.  See also --snp_fraction_thresh.  (default: %default)")
    group_opt.add_option("-j", "--join_threshold",
                      type="float", default="0.97",
                      help="If two candidate sequences share >= this fractional identity over their bases with mapped reads, then merge the two sequences into one for the next iteration.  (default: %default; valid range: [0.95, 1.0] ) ")
    group_opt.add_option("--meta", action="store_true",default="False",
                        help="If input reads are metagenomic, specify --meta to do a pre-mapping step.")
    group_opt.add_option("-d", "--debug",
                        action="store_true", default=False,
                        help="print debug information")
    group_opt.add_option("-q", "--quiet",
                         action="store_true", default=False,
                         help="be less verbose")
    group_opt.add_option("--indel_thresh",
                        type="float",default="0.3",
                        help="temporary flag to test indel thresholds")

    # DEPRECIATED
    # group_opt.add_option("-c", "--min_depth",
    #                   type="float",
    #                   default = 3,
    #                   help = "minimum average read depth below which a candidate sequence is discarded for next iteration(default: %default)")
    group_opt.add_option("-c", "--min_length_coverage",
                      type="float",
                      default = 0.3,
                      help = "minimum fraction of the length of a candidate reference sequence that must be covered by mapped reads.  If not met, a candidate sequence is discarded for the next iteration.  (default: %default; valid range: (0.0, 1.0])")
    group_opt.add_option("--nice_mapping",
                      type="int",
                      help="""If set, during mapping phase, the mapper will be "niced" by the Linux kernel with this value (default: no nice)""")
    # group_opt.add_option("-e", "--save_every",
    #                   type="int", default=10,
    #                   help="""every SAVE_EVERY iterations, save the programs state.  This allows you to run further iterations later starting from these save points.  The program will always save its state after the final iteration.  (default=%default)""")
    group_opt.add_option("--phred33",
                         action="store_true", default=False,
                         help="Illumina quality values in fastq files are the (fastq standard) ascii offset of Phred+33.  This is the new default for Illumina pipeline >= 1.8. DEFAULT is still to assume that quality scores are Phred+64")

    group_opt.add_option('-t', '--min_coverage_threshold',
                           type='int', default='20',
                           help="Expected minimum depth coverage.  Sequences are only included in output FASTA files if their expected coverage is greater than this value (calculated based on EMIRGE-estimated abundance and total number of reads mapped).  Default: %default")

    # --- HIDDEN --- for debugging or special use case

    # this option randomizes the priors calculated for algorithm
    # initialization.  Useful for testing how init affects final
    # sequences and how likely we are to get stuck in a local maxima.
    group_opt.add_option("--randomize_init_priors",
                         action="store_true", default=False,
                         help=SUPPRESS_HELP)

    # if this flag is set, then it is assumed that N reads in input
    # files are labeled with integer names from 0 to N-1, and the read
    # files will not be rewritten as a first step by emirge
    group_opt.add_option("--no_rewrite_reads",
                         action="store_true", default=False,
                         help=SUPPRESS_HELP)
    # --- END HIDDEN ---

    parser.add_option_group(group_opt)
    # # RESUME
    group_resume = OptionGroup(parser, "Resuming iterations",
                               "These options allow you to resume from a "
                               "previously interrupted run.  EMIRGE will look "
                               "for the last good iteration and begin with the "
                               "candidate SSU sequences and priors (current "
                               "abundance estimates) from that iteration.  "
                               "Currently, there is only one option associate "
                               "with resuming iterations: --resume.  The "
                               "following options cannot be changed from the "
                               "initial command, and if supplied with "
                               "--resume, are ignored: -1, -2, --fasta_db, "
                               "--bowtie_db, --mapping")
    group_resume.add_option("-r", "--resume", action="store_true",
                            help="Resume iterations with the priors and "
                                 "current SSU sequences from the last "
                                 "successful iteration.")
    # parser.add_option_group(group_resume)

    # ACTUALLY PARSE ARGS
    (options, args) = parser.parse_args(argv)

    # configure log level:
    log.setup(quiet=options.quiet, debug=options.debug)

    # minimal sanity checking of input
    if len(args) !=1:
        parser.error("DIR is required, and all options except DIR should have a flag associated with them (options without flags: %s)"%args)
    if options.join_threshold < 0.95 or options.join_threshold > 1:
        parser.error("join_threshold must be between [0.95, 1.0].  You supplied %.3f. (see --help)"%options.join_threshold)
    if options.min_length_coverage is not None:
        if options.min_length_coverage <= 0 or options.min_length_coverage >= 1:
            parser.error("--min_length_coverage (-c) must be between (0.0, 1.0).  You supplied %.3f. (see --help)"%options.min_length_coverage)

    for filename_option_string in ["fastq_reads_1", "fastq_reads_2", "fasta_db"]:
        filename_option = getattr(options, filename_option_string)
        if filename_option is not None:
            if not os.path.exists(filename_option):
                parser.error("file not found for --%s: %s"%(filename_option_string, filename_option))

    working_dir = os.path.abspath(args[0])

    sys.stdout.write("""If you use EMIRGE in your work, please cite these manuscripts, as appropriate.

Miller CS, Baker BJ, Thomas BC, Singer SW, Banfield JF (2011)
EMIRGE: reconstruction of full-length ribosomal genes from microbial community short read sequencing data.
Genome biology 12: R44. doi:10.1186/gb-2011-12-5-r44.

Miller CS, Handley KM, Wrighton KC, Frischkorn KR, Thomas BC, Banfield JF (2013)
Short-Read Assembly of Full-Length 16S Amplicons Reveals Bacterial Diversity in Subsurface Sediments.
PloS one 8: e56018. doi:10.1371/journal.pone.0056018.\n\n""")

    sys.stdout.write("imported _emirge C functions from: %s\n" % (amplicon.__file__))
    sys.stdout.write("Command:\n")
    sys.stdout.write(' '.join([__file__] + argv))
    sys.stdout.write('\n\n')
    total_start_time = time()
    sys.stdout.write("EMIRGE started at %s\n" % (ctime()))
    sys.stdout.flush()

    # some more sanity checking of options/args
    # RESUME case
    if options.resume:
        if not os.path.exists(working_dir):
            parser.error("You specified --resume, but %s does not exist"
                         % working_dir)
        # find last good directory
        pat = re.compile(r'iter.([0-9]{2,})$')
        current_i = -1
        # basically, this code just finds the second to last directory
        # available and calls that the last successfully completed directory.
        # If the sam file is not zipped, because the failure happened during
        # zipping, it zips it up.
        for lsname in sorted(os.listdir(working_dir)):
            if not os.isdir(lsname): continue
            try:
                this_i = int(pat.search(lsname).groups()[0])
            except AttributeError:  # no match
                continue
            if this_i > current_i:
                if not os.path.exists(os.path.join(working_dir,
                                                   "iter.%02i" % this_i + 1)):
                    continue
                else:
                    pass  # MARK -- need to finish


    # NORMAL case
    else:
        # below here, means that we are handling the NEW case (as opposed to resume)
        required = ["fastq_reads_1", "fasta_db", "bowtie_db", "max_read_length"]
        if options.fastq_reads_2 is not None:
            if options.fastq_reads_2.endswith('.gz'):
                parser.error("Read 2 file cannot be gzipped (see --help)")
            required.extend(["insert_mean", "insert_stddev"])

        for o in required:
            if getattr(options, o) is None or getattr(options, o) == 0:
                if o == 'bowtie_db':
                    if options.fasta_db:
                        parser.error("Bowtie index is missing (--bowtie_db). You need to build it before running EMIRGE\nTry:\n\nbowtie-build %s bowtie_prefix" % options.fasta_db)
                    else:
                        parser.error("Bowtie index is missing (--bowtie_db). You need to build it before running EMIRGE\nTry:\n\nbowtie-build candidate_db.fasta bowtie_prefix")
                elif o == 'fasta_db':
                    parser.error("Fasta file for candidate database is missing. Specify --fasta_db. (try --help for more information)")
                else:
                    parser.error("--%s is required, but is not specified (try --help)"%(o))
	
        if not os.path.exists(working_dir):
            os.mkdir(working_dir)
        elif len(os.listdir(working_dir)) > 1:
            # allow 1 file in case log file is redirected here.
            print >> sys.stderr, os.listdir(working_dir)
            parser.error(
                "Directory not empty: %s\n"
                "It is recommended you run emirge in a new directory each run; "
                "delete this directory or specify a new one."
                % working_dir)

    # clean up options to be absolute paths
    for o in ["fastq_reads_1", "fastq_reads_2", "fasta_db", "bowtie_db", "mapping"]:
        current_o_value = getattr(options, o)
        if current_o_value is not None:
            setattr(options, o, os.path.abspath(current_o_value))


    # IF METAGENOMIC, DO PRE-MAPPING
    if options.meta:
        # do the premapping and then feed those saved reads in as reads1_filepath and reads2_filepath
        pre_mapping_dir = os.path.join(working_dir, "pre_mapping")
        do_premapping(pre_mapping_dir,options)
        options.fastq_reads_1=os.path.join(pre_mapping_dir, "pre_mapped_reads.1.fastq")
        options.fastq_reads_2=os.path.join(pre_mapping_dir, "pre_mapped_reads.2.fastq")


    # finally, CREATE EM OBJECT
    em = EM(reads1_filepath=options.fastq_reads_1,
            reads2_filepath=options.fastq_reads_2,
            insert_mean=options.insert_mean,
            insert_sd=options.insert_stddev,
            output_files_prefix=options.output_files_prefix,
            cov_thresh=options.min_coverage_threshold,
            max_read_length=options.max_read_length,
            cluster_thresh=options.join_threshold,
            indel_thresh=options.indel_thresh,
            n_cpus=options.processors,
            cwd=working_dir,
            reads_ascii_offset={False: 64, True: 33}[options.phred33],
            rewrite_reads=not options.no_rewrite_reads)

    options.fastq_reads_1 = em.reads1_filepath # change these if necessary for do_initial_mapping.
    options.fastq_reads_2 = em.reads2_filepath

    # DO INITIAL MAPPING if not provided with --mapping
    if options.mapping is None:
        if options.bowtie2_db is not None:
            options.mapping = do_initial_mapping_bt2(em, working_dir, options)
        else:
            options.mapping = do_initial_mapping(em, working_dir, options)


    # if >= this percentage of bases are minor alleles, split candidate sequence
    em.snp_percentage_thresh = options.snp_fraction_thresh
    # if prob(N) for minor allele base N is >= this threshold, call site a minor allele
    em.snp_minor_prob_thresh = options.variant_fraction_thresh
    if options.min_length_coverage is not None:
        em.min_length_coverage = options.min_length_coverage
    # em.min_depth = options.min_depth  # DEPRECIATED
    if options.nice_mapping is not None:
        em.mapping_nice = options.nice_mapping

    if options.randomize_init_priors:
        print >> sys.stderr, "*" * 60
        print >> sys.stderr, "DEBUG: initialized priors will be randomized for testing purposes"
    em.initialize_EM(options.mapping, options.fasta_db, randomize_priors=options.randomize_init_priors)

    # BEGIN ITERATIONS
    do_iterations(em, max_iter=options.iterations, save_every=None)

    # WRITE THE OUTPUT FASTA FILES- renames and writes raw file and file with only seqs having estimated coverage over specified threshold (default=20X)
    post_process(em, working_dir)

    # print some info to user about final files produced, brief description, filename
    # TODO
    
    sys.stdout.write("EMIRGE finished at %s.  Total time: %s\n"%(ctime(), timedelta(seconds = time()-total_start_time)))


if __name__ == '__main__':
    main()<|MERGE_RESOLUTION|>--- conflicted
+++ resolved
@@ -509,22 +509,6 @@
             title = self.sequence_i2sequence_name[seq_i]
             consensus = numpy.array([i2base.get(x, "N") for x in numpy.argsort(self.probN[seq_i])[:, -1]])
 
-<<<<<<< HEAD
-            ## check for deletion, collect deletion sites:
-            #deletion_threshold  = self.indel_thresh
-            #prob_indels_single = self.prob_indels[seq_i] #retreive single numpy matrix of prob_indel values for seq_i from prob_indels list of numpy matrices
-            #del_hits=[]
-            #for base_i in range (prob_indels_single.shape[0]):
-            ## Eval if deletion exists at base position
-            ## Divides weight of deletion, by the sum of both deletions and matches
-            #    denominator = (prob_indels_single[base_i,0] + prob_indels_single[base_i,2])
-            #    if denominator < 0:
-            #        raise ValueError, "denominator should never be < 0 (actual: %s)"%denominator
-            #    else:
-            #        if (prob_indels_single[base_i,2] / denominator) > deletion_threshold:
-            #            del_hits.append(base_i)
-            # deletion_indices=numpy.array(del_hits)
-=======
             # check for deletion, collect deletion sites:
             deletion_threshold  = self.indel_thresh
             prob_indels_single = self.prob_indels[seq_i] #retreive single numpy matrix of prob_indel values for seq_i from prob_indels list of numpy matrices
@@ -541,7 +525,6 @@
                     else:
                         self.probN[seq_i][base_i,4] = 0
             deletion_indices=numpy.array(del_hits)
->>>>>>> 8ab3407c
 
             # check for minor allele consensus, SPLIT sequence into two candidate sequences if passes thresholds.
             minor_indices = numpy.argwhere((self.probN[seq_i] >= self.snp_minor_prob_thresh).sum(axis=1) >= 2)[:, 0]
@@ -581,7 +564,6 @@
                 minor_consensus = consensus.copy()               # get a copy of the consensus
                 minor_consensus[minor_indices] = minor_bases     # replace the bases that pass minor threshold
 
-<<<<<<< HEAD
                 #remove deletion bases from minor_consensus - deletions form part of this new sequence
                 #new_minor_c=[]
                 #for i in range(minor_consensus.shape[0]):
@@ -589,8 +571,6 @@
                 #        new_minor_c.append(minor_consensus[i])
                 # new_minor_c = numpy.array(new_minor_c)
 
-=======
->>>>>>> 8ab3407c
                 # now deal with naming.
                 title_root = re.search(r'(.+)(_m(\d+))$', title)
                 if title_root is None:  # no _m00 on this name
@@ -711,10 +691,6 @@
     def eval_indels(self, seq_i, consensus, title):
         # Evaluates consensus sequence for write outs against the prob_indels array.  deletes or inserts bases as appropriate
         # OUT:   returns a list of single character bases as new consensus
-<<<<<<< HEAD
-        deletion_threshold = self.indel_thresh
-=======
->>>>>>> 8ab3407c
         insertion_threshold = self.indel_thresh
         new_cons = []
         prob_indels_single = self.prob_indels[seq_i] #retreive single numpy matrix of prob_indel values for seq_i from prob_indels list of numpy matrices
@@ -747,20 +723,12 @@
                     continue
             # if summed weights of insertion is greater than sum of reads mapped nearby (at base on left flank of proposed insertion (because it's easy), i-1)
                 elif (prob_indels_single[base_i,1] / denominator) > insertion_threshold: 
-<<<<<<< HEAD
-                    new_cons.append('N')
-                    log.info("Modified reference sequence %d (%s) with a single base "
-                             "insertion after base %d"
-                             % (seq_i, title, base_i))
-                else:  # no insertion
-=======
                     for i in range(int(prob_indels_single[base_i,3])+1):
                         new_cons.append('N')
                     log.info("Modified reference sequence %d (%s) with an "
                              "insertion of %s bases after base %d"
                              % (seq_i, title, str(int(prob_indels_single[base_i,3])),base_i))
-                else: # no insertion
->>>>>>> 8ab3407c
+                else:  # no insertion
                     continue
   
         return new_cons
